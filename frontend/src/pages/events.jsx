import React, { useState, useEffect, useCallback, useMemo } from 'react';
import { createPortal } from 'react-dom';
import { Link, useNavigate, useLocation } from 'react-router-dom';
import { format, parse, isAfter, startOfMonth, endOfMonth, eachDayOfInterval, isSameDay, addMonths, subMonths } from 'date-fns';
import Papa from 'papaparse';
import { motion } from 'framer-motion';
import { 
  Calendar as CalendarIcon, 
  Search, 
  RefreshCw,
  CheckCircle2,
  XCircle,
  HelpCircle,
  UserPlus,
  Plus,
  Pencil,
  Trash2,
  MapPin,
  ExternalLink,
  CheckCircle,
  Utensils,
  Users,
  Calendar,
  Clock,
  X,
  Handshake,
  Star,
  Filter,
  Grid,
  List,
  ChevronLeft,
  ChevronRight,
  Eye,
  BarChart3,
  Zap,
  Target,
  Heart,
  Crown,
  Shield,
  BookOpen,
  Building,
  GraduationCap,
  PieChart,
  LineChart,
  Settings,
  Download,
  Share2,
  Bell,
  MessageSquare,
  Phone,
  Mail,
  Globe,
  Coffee,
  MoreHorizontal,
  Church,
  Copy,
  FileText,
  DollarSign,
  Tag,
  Tent,
  Baby,
  User,
  Music,
  Droplets,
  Wine,
  Gift,
  Monitor,
  AlertTriangle
} from 'lucide-react';
import { Button } from '@/components/ui/button';
import { Input } from '@/components/ui/input';
import { Textarea } from '@/components/ui/textarea';
import { Tabs, TabsContent, TabsList, TabsTrigger } from '@/components/ui/tabs';
import { useToast } from '@/components/ui/use-toast';
import { supabase } from '@/lib/supabaseClient';
import {
  DropdownMenu,
  DropdownMenuContent,
  DropdownMenuItem,
  DropdownMenuTrigger,
  DropdownMenuSeparator,
  DropdownMenuLabel,
} from "@/components/ui/dropdown-menu";
import { getMembers, getCurrentUserOrganizationId } from '../lib/data';
import { Dialog, DialogContent, DialogDescription, DialogFooter, DialogHeader, DialogTitle, DialogTrigger } from '@/components/ui/dialog';
import { Checkbox } from '@/components/ui/checkbox';
import { Label } from '@/components/ui/label';
import { Avatar, AvatarFallback, AvatarImage } from '@/components/ui/avatar';
import { Calendar as CalendarComponent } from "@/components/ui/calendar";
import { Popover, PopoverContent, PopoverTrigger } from "@/components/ui/popover";
import { Select, SelectContent, SelectItem, SelectTrigger, SelectValue } from "@/components/ui/select";
import { Card, CardContent, CardDescription, CardHeader, CardTitle } from "@/components/ui/card";
import { Badge } from "@/components/ui/badge";
import { useAuth } from '@/lib/authContext';
import EventForm from '@/components/events/EventForm';
import { addEvent, updateEvent, deleteEvent, getEventVolunteers, addEventVolunteer, updateEventVolunteer, removeEventVolunteer, parseVolunteerRoles } from '@/lib/data';
import { getInitials } from '@/lib/utils/formatters';
import { PotluckRSVPDialog } from '@/components/events/PotluckRSVPDialog';
import { VolunteerList } from '@/components/events/VolunteerList';
import { AddVolunteerForm } from '@/components/events/AddVolunteerForm';
import { automationService } from '@/lib/automationService';
import { PermissionGuard, PermissionButton, PermissionFeature } from '@/components/PermissionGuard';
import { PERMISSIONS } from '@/lib/permissions.jsx';
import { cn } from '@/lib/utils';
import LocationManager from '@/components/locations/LocationManager';
// Chart components from recharts
import { LineChart as RechartsLineChart, BarChart as RechartsBarChart, XAxis, YAxis, Tooltip, Legend, Line, Bar, ResponsiveContainer, CartesianGrid } from 'recharts';

const containerVariants = {
  hidden: { opacity: 0 },
  visible: {
    opacity: 1,
    transition: {
      staggerChildren: 0.1
    }
  }
};

const itemVariants = {
  hidden: { y: 20, opacity: 0 },
  visible: {
    y: 0,
    opacity: 1,
    transition: {
      type: "spring",
      stiffness: 100
    }
  }
};

// Event type icons mapping
const eventTypeIcons = {
  'Worship Service': Church,
  'Sunday Worship Service': Church,
  'Bible Study or Class': BookOpen,
  'Wednesday Bible Study': BookOpen,
  'Prayer Meeting': Heart,
  'Ministry Meeting': Building,
  'Outreach Event': Globe,
  'Fellowship Gathering': Coffee,
  'Special Event': Star,
  'Training or Workshop': GraduationCap,
  'Fundraiser': DollarSign,
  'Trip or Retreat': Tent,
  'Youth Group': Users,
  "Children's Ministry": Baby,
  "Men's Ministry": User,
  "Women's Ministry": User,
  'Choir Practice': Music,
  'Board Meeting': Building,
  'Deacon Meeting': Shield,
  'Potluck': Utensils,
  'Community Service': Heart,
  'Mission Trip': Globe,
  'Conference': GraduationCap,
  'Seminar': GraduationCap,
  'Concert': Music,
  'Wedding': Heart,
  'Funeral': Heart,
  'Baptism': Droplets,
  'Communion': Wine,
  'Dedication': Gift,
  'Graduation': GraduationCap,
  'Anniversary': Heart,
  'Holiday Service': Star,
  'Easter Service': Church,
  'Christmas Service': Church,
  'Thanksgiving Service': Church,
  "New Year's Service": Church,
  'Other': Calendar
};

// Event type colors
const eventTypeColors = {
  'Worship Service': 'blue',
  'Sunday Worship Service': 'blue',
  'Bible Study or Class': 'purple',
  'Wednesday Bible Study': 'purple',
  'Prayer Meeting': 'pink',
  'Ministry Meeting': 'gray',
  'Outreach Event': 'cyan',
  'Fellowship Gathering': 'orange',
  'Special Event': 'red',
  'Training or Workshop': 'emerald',
  'Fundraiser': 'green',
  'Trip or Retreat': 'indigo',
  'Youth Group': 'cyan',
  "Children's Ministry": 'amber',
  "Men's Ministry": 'slate',
  "Women's Ministry": 'rose',
  'Choir Practice': 'violet',
  'Board Meeting': 'gray',
  'Deacon Meeting': 'indigo',
  'Potluck': 'lime',
  'Community Service': 'pink',
  'Mission Trip': 'cyan',
  'Conference': 'emerald',
  'Seminar': 'emerald',
  'Concert': 'violet',
  'Wedding': 'pink',
  'Funeral': 'gray',
  'Baptism': 'cyan',
  'Communion': 'purple',
  'Dedication': 'amber',
  'Graduation': 'emerald',
  'Anniversary': 'pink',
  'Holiday Service': 'red',
  'Easter Service': 'blue',
  'Christmas Service': 'blue',
  'Thanksgiving Service': 'blue',
  "New Year's Service": 'blue',
  'Other': 'gray'
};

const formatRecurrencePattern = (pattern, monthlyWeek, monthlyWeekday) => {
  switch (pattern) {
    case 'daily':
      return 'Daily';
    case 'weekly':
      return 'Weekly';
    case 'biweekly':
      return 'Bi-weekly';
    case 'monthly':
      return 'Monthly';
    case 'monthly_weekday':
      const weekdays = ['Sunday', 'Monday', 'Tuesday', 'Wednesday', 'Thursday', 'Friday', 'Saturday'];
      const weekLabels = ['First', 'Second', 'Third', 'Fourth', 'Last'];
      const weekday = weekdays[parseInt(monthlyWeekday)];
      const week = weekLabels[parseInt(monthlyWeek) - 1];
      return `${week} ${weekday}`;
    case 'fifth_sunday':
      return 'Fifth Sunday';
    default:
      return pattern;
  }
};

// Enhanced Event Card Component
const EventCard = ({ event, onRSVP, onPotluckRSVP, onEdit, onDelete, onManageVolunteers, onViewDetails, isPastEvent = false, viewMode = 'admin', onBulkSelect, isBulkSelected = false }) => {
  const startDate = new Date(event.start_date);
  const endDate = new Date(event.end_date);
  const isRecurring = event.is_recurring;
  const isInstance = event.is_instance;
  const isPotluck = event.title.toLowerCase().includes('potluck');
  const isCheckIn = event.attendance_type === 'check-in';
  const isBibleStudy = event.title.toLowerCase().includes('bible study');

  const EventIcon = eventTypeIcons[event.event_type] || Calendar;
  const eventColor = eventTypeColors[event.event_type] || 'gray';

  if (viewMode === 'calendar') {
    const isPastEvent = startDate < new Date();
  return (
      <motion.div
        variants={itemVariants}
        className={cn(
          "p-2 rounded-lg border cursor-pointer transition-all duration-200 hover:shadow-md",
          `bg-${eventColor}-50 border-${eventColor}-200 hover:bg-${eventColor}-100`,
          isPastEvent && "opacity-60"
        )}
        onClick={() => onViewDetails(event)}
      >
        <div className="flex items-start gap-2">
          <div className={cn(`p-1 rounded text-${eventColor}-600`)}>
            <EventIcon className="h-3 w-3" />
          </div>
          <div className="flex-1 min-w-0">
            <h4 className="text-xs font-medium truncate">{event.title}</h4>
            <p className="text-xs text-gray-500">{format(startDate, 'h:mm a')}</p>
            {event.attendance > 0 && (
              <p className="text-xs text-green-600">{event.attendance} {isPastEvent ? 'attended' : 'attending'}</p>
            )}
          </div>
        </div>
      </motion.div>
    );
  }

  if (viewMode === 'mobile-calendar') {
    const isPastEvent = startDate < new Date();
    return (
      <motion.div
        variants={itemVariants}
        className={cn(
          "p-3 rounded-lg border cursor-pointer transition-all duration-200 hover:shadow-md bg-white",
          `border-${eventColor}-200 hover:bg-${eventColor}-50`,
          isPastEvent && "opacity-60"
        )}
        onClick={() => onViewDetails(event)}
      >
        <div className="flex items-start gap-3">
          <div className={cn(`p-2 rounded-lg bg-${eventColor}-100 text-${eventColor}-600`)}>
            <EventIcon className="h-4 w-4" />
          </div>
          <div className="flex-1 min-w-0">
            <h4 className="text-sm font-medium text-gray-900 mb-1">{event.title}</h4>
            <div className="flex items-center gap-2 text-xs text-gray-500 mb-1">
              <Clock className="h-3 w-3" />
              <span>{format(startDate, 'h:mm a')}</span>
              {event.location && (
                <>
                  <MapPin className="h-3 w-3" />
                  <span className="truncate">{event.location}</span>
                </>
              )}
            </div>
            {event.attendance > 0 && (
              <div className="flex items-center gap-1 text-xs text-green-600">
                <Users className="h-3 w-3" />
                <span>{event.attendance} {isPastEvent ? 'attended' : 'attending'}</span>
              </div>
            )}
          </div>
          <ChevronRight className="h-4 w-4 text-gray-400 flex-shrink-0" />
        </div>
      </motion.div>
    );
  }

  if (viewMode === 'admin') {
    const isPastEvent = startDate < new Date();
    return (
      <motion.div variants={itemVariants}>
        {/* Mobile Admin View */}
        <div className="lg:hidden">
          <Card className="group hover:shadow-lg transition-all duration-200 border-l-4 relative mb-3" style={{ borderLeftColor: `var(--${eventColor}-500)` }}>
            <CardContent className="p-4">
              {/* Mobile Header */}
              <div className="flex items-start justify-between mb-3">
                <div className="flex items-start gap-3 flex-1 min-w-0">
                  <div className={`p-2 rounded-lg bg-${eventColor}-100 text-${eventColor}-600 flex-shrink-0`}>
                    <EventIcon className="h-4 w-4" />
                  </div>
                  <div className="flex-1 min-w-0">
                    <h3 className="text-sm font-semibold text-gray-900 mb-1">{event.title}</h3>
                    <div className="flex flex-wrap gap-1 mb-2">
                      {isRecurring && (
                        <Badge variant="secondary" className="text-xs">
                          <RefreshCw className="w-3 h-3 mr-1" />
                          Recurring
                        </Badge>
                      )}
                      {isPotluck && (
                        <Badge variant="outline" className="text-xs text-green-600">
                          <Utensils className="w-3 h-3 mr-1" />
                          Potluck
                        </Badge>
                      )}
                      {event.needs_volunteers && (
                        <Badge variant="outline" className="text-xs text-yellow-600">
                          <Handshake className="w-3 h-3 mr-1" />
                          Volunteers
                        </Badge>
                      )}
                    </div>
                    <div className="text-xs text-gray-500 space-y-1">
                      <div className="flex items-center gap-1">
                        <Calendar className="h-3 w-3" />
                        {format(startDate, 'MMM d, yyyy')}
                      </div>
                      <div className="flex items-center gap-1">
                        <Clock className="h-3 w-3" />
                        {format(startDate, 'h:mm a')} - {format(endDate, 'h:mm a')}
                      </div>
                      {event.location && (
                        <div className="flex items-center gap-1">
                          <MapPin className="h-3 w-3" />
                          <span className="truncate">{event.location}</span>
                        </div>
                      )}
                    </div>
                  </div>
                </div>
                
                {/* Mobile Action Buttons */}
                <div className="flex flex-col gap-2">
                  {event.allow_rsvp && (
                    <Button
                      onClick={() => onRSVP(event)}
                      size="sm"
                      className={cn(
                        "h-8 w-8 p-0",
                        isPastEvent 
                          ? "bg-orange-600 hover:bg-orange-700" 
                          : isCheckIn 
                          ? "bg-green-600 hover:bg-green-700"
                          : "bg-blue-600 hover:bg-blue-700"
                      )}
                    >
                      {isPastEvent ? (
                        <Pencil className="h-3 w-3" />
                      ) : isCheckIn ? (
                        <CheckCircle className="h-3 w-3" />
                      ) : (
                        <UserPlus className="h-3 w-3" />
                      )}
                    </Button>
                  )}
                  
                  <DropdownMenu>
                    <DropdownMenuTrigger asChild>
                      <Button variant="ghost" size="sm" className="h-8 w-8 p-0">
                        <MoreHorizontal className="h-4 w-4" />
                      </Button>
                    </DropdownMenuTrigger>
                    <DropdownMenuContent align="end">
                      <DropdownMenuLabel>Event Actions</DropdownMenuLabel>
                      <DropdownMenuItem onClick={() => onViewDetails(event)}>
                        <Eye className="mr-2 h-4 w-4" />
                        View Details
                      </DropdownMenuItem>
                      <DropdownMenuItem onClick={() => onEdit(event)}>
                        <Pencil className="mr-2 h-4 w-4" />
                        Edit Event
                      </DropdownMenuItem>
                      {event.needs_volunteers && (
                        <DropdownMenuItem onClick={() => onManageVolunteers(event)}>
                          <Handshake className="mr-2 h-4 w-4" />
                          Manage Volunteers
                        </DropdownMenuItem>
                      )}
                      {isPotluck && (
                        <DropdownMenuItem onClick={() => onPotluckRSVP(event)}>
                          <Utensils className="mr-2 h-4 w-4" />
                          Potluck RSVP
                        </DropdownMenuItem>
                      )}
                      <DropdownMenuSeparator />
                      <DropdownMenuItem 
                        onClick={() => onDelete(event.id)}
                        className="text-red-600 focus:text-red-600"
                      >
                        <Trash2 className="mr-2 h-4 w-4" />
                        Delete Event
                      </DropdownMenuItem>
                    </DropdownMenuContent>
                  </DropdownMenu>
                </div>
              </div>

              {/* Mobile Stats */}
              <div className="flex items-center justify-between text-xs">
                <div className="flex items-center gap-2">
                  {event.allow_rsvp ? (
                    <div className="flex items-center gap-1 bg-green-50 dark:bg-green-900/20 px-2 py-1 rounded">
                      <Users className="h-3 w-3 text-green-600" />
                      <span className="text-green-700 dark:text-green-300">
                        {event.attendance || 0} {isCheckIn ? 'checked in' : 'attending'}
                      </span>
                    </div>
                  ) : (
                    <div className="flex items-center gap-1 bg-gray-50 dark:bg-gray-800 px-2 py-1 rounded">
                      <HelpCircle className="h-3 w-3 text-gray-500" />
                      <span className="text-gray-600 dark:text-gray-400">Announcement</span>
                    </div>
                  )}
                  
                  <div className="flex items-center gap-1 bg-blue-50 dark:bg-blue-900/20 px-2 py-1 rounded">
                    <Clock className="h-3 w-3 text-blue-600" />
                    <span className="text-blue-700 dark:text-blue-300">
                      {Math.round((endDate - startDate) / (1000 * 60))} min
                    </span>
                  </div>
                </div>
                
                <div className="flex items-center gap-1">
                  {event.needs_volunteers && (
                    <Button 
                      variant="outline" 
                      size="sm" 
                      onClick={() => onManageVolunteers(event)}
                      className="h-6 text-xs"
                    >
                      <Handshake className="h-3 w-3 mr-1" />
                      Volunteers
                    </Button>
                  )}
                  
                  {isPotluck && !isPastEvent && (
                    <Button
                      variant="outline"
                      size="sm"
                      onClick={() => onPotluckRSVP(event.id)}
                      className="h-6 text-xs border-green-600 text-green-600 hover:bg-green-50"
                    >
                      <Utensils className="h-3 w-3 mr-1" />
                      Potluck
                    </Button>
                  )}
                </div>
              </div>
            </CardContent>
          </Card>
        </div>

        {/* Desktop Admin View */}
        <div className="hidden lg:block">
          <Card className="group hover:shadow-lg transition-all duration-200 border-l-4 relative" style={{ borderLeftColor: `var(--${eventColor}-500)` }}>
            <CardContent className="p-4">
              {/* Main Event Info Row */}
              <div className="flex items-center justify-between mb-3">
                <div className="flex items-center gap-3 flex-1 min-w-0">
                  <div className={`p-2 rounded-lg bg-${eventColor}-100 text-${eventColor}-600 flex-shrink-0`}>
                    <EventIcon className="h-4 w-4" />
                  </div>
                  <div className="flex-1 min-w-0">
                    <div className="flex items-center gap-2 mb-1">
                      <h3 className="text-sm font-semibold text-gray-900 truncate">{event.title}</h3>
                      {isRecurring && (
                        <Badge variant="secondary" className="text-xs">
                          <RefreshCw className="w-3 h-3 mr-1" />
                          {formatRecurrencePattern(event.recurrence_pattern, event.monthly_week, event.monthly_weekday)}
                        </Badge>
                      )}
                      {isPotluck && (
                        <Badge variant="outline" className="text-xs text-green-600">
                          <Utensils className="w-3 h-3 mr-1" />
                          Potluck
                        </Badge>
                      )}
                      {event.needs_volunteers && (
                        <Badge variant="outline" className="text-xs text-yellow-600">
                          <Handshake className="w-3 h-3 mr-1" />
                          Volunteers
                        </Badge>
                      )}
                      {isPastEvent && (
                        <Badge variant="outline" className="text-xs text-gray-600">
                          Past
                        </Badge>
                      )}
                      {isInstance && (
                        <Badge variant="outline" className="text-xs text-purple-600">
                          <Copy className="w-3 h-3 mr-1" />
                          Instance
                        </Badge>
                      )}
                    </div>
                    <div className="flex items-center gap-4 text-xs text-gray-500">
                      <span className="flex items-center gap-1">
                        <Calendar className="h-3 w-3" />
                        {format(startDate, 'MMM d, yyyy')}
                      </span>
                      <span className="flex items-center gap-1">
                        <Clock className="h-3 w-3" />
                        {format(startDate, 'h:mm a')} - {format(endDate, 'h:mm a')}
                      </span>
                      {event.location && (
                        <span className="flex items-center gap-1 truncate">
                          <MapPin className="h-3 w-3 flex-shrink-0" />
                          <span className="truncate">{event.location}</span>
                        </span>
                      )}
                    </div>
                  </div>
                </div>
                
                <div className="flex items-center gap-2 flex-shrink-0">
                  {event.allow_rsvp && (
                    <Button
                      onClick={() => onRSVP(event)}
                      size="sm"
                      className={cn(
                        "h-8",
                        isPastEvent 
                          ? "bg-orange-600 hover:bg-orange-700" 
                          : isCheckIn 
                          ? "bg-green-600 hover:bg-green-700"
                          : "bg-blue-600 hover:bg-blue-700"
                      )}
                    >
                      {isPastEvent ? (
                        <Pencil className="h-3 w-3" />
                      ) : isCheckIn ? (
                        <CheckCircle className="h-3 w-3" />
                      ) : (
                        <UserPlus className="h-3 w-3" />
                      )}
                    </Button>
                  )}
                  
                  <DropdownMenu>
                    <DropdownMenuTrigger asChild>
                      <Button variant="ghost" size="sm" className="h-8 w-8 p-0">
                        <MoreHorizontal className="h-4 w-4" />
                      </Button>
                    </DropdownMenuTrigger>
                    <DropdownMenuContent align="end">
                      <DropdownMenuLabel>Event Actions</DropdownMenuLabel>
                      <DropdownMenuItem onClick={() => onViewDetails(event)}>
                        <Eye className="mr-2 h-4 w-4" />
                        View Details
                      </DropdownMenuItem>
                      <DropdownMenuItem onClick={() => onEdit(event)}>
                        <Pencil className="mr-2 h-4 w-4" />
                        Edit Event
                      </DropdownMenuItem>
                      {event.needs_volunteers && (
                        <DropdownMenuItem onClick={() => onManageVolunteers(event)}>
                          <Handshake className="mr-2 h-4 w-4" />
                          Manage Volunteers
                        </DropdownMenuItem>
                      )}
                      {isPotluck && (
                        <DropdownMenuItem onClick={() => onPotluckRSVP(event)}>
                          <Utensils className="mr-2 h-4 w-4" />
                          Potluck RSVP
                        </DropdownMenuItem>
                      )}
                      <DropdownMenuSeparator />
                      <DropdownMenuItem 
                        onClick={() => onDelete(event.id)}
                        className="text-red-600 focus:text-red-600"
                      >
                        <Trash2 className="mr-2 h-4 w-4" />
                        Delete Event
                      </DropdownMenuItem>
                    </DropdownMenuContent>
                  </DropdownMenu>
                </div>
              </div>

              {/* Description */}
              {event.description && (
                <div className="text-xs text-gray-600 mb-3 line-clamp-2 bg-gray-50 dark:bg-gray-800 p-2 rounded">
                  {event.description}
                </div>
              )}

              {/* Enhanced Stats Row */}
              <div className="flex items-center justify-between">
                <div className="flex items-center gap-3 text-xs">
                  {event.allow_rsvp ? (
                    <div className="flex items-center gap-1 bg-green-50 dark:bg-green-900/20 px-2 py-1 rounded">
                      <Users className="h-3 w-3 text-green-600" />
                      <span className="text-green-700 dark:text-green-300">
                        {event.attendance || 0} {isCheckIn ? 'checked in' : 'attending'}
                      </span>
                    </div>
                  ) : (
                    <div className="flex items-center gap-1 bg-gray-50 dark:bg-gray-800 px-2 py-1 rounded">
                      <HelpCircle className="h-3 w-3 text-gray-500" />
                      <span className="text-gray-600 dark:text-gray-400">Announcement only</span>
                    </div>
                  )}
                  
                  <div className="flex items-center gap-1 bg-blue-50 dark:bg-blue-900/20 px-2 py-1 rounded">
                    <Clock className="h-3 w-3 text-blue-600" />
                    <span className="text-blue-700 dark:text-blue-300">
                      {Math.round((endDate - startDate) / (1000 * 60))} min
                    </span>
                  </div>
                  
                  {!isPastEvent && (
                    <div className="flex items-center gap-1 bg-orange-50 dark:bg-orange-900/20 px-2 py-1 rounded">
                      <Calendar className="h-3 w-3 text-orange-600" />
                      <span className="text-orange-700 dark:text-orange-300">
                        {Math.ceil((startDate - new Date()) / (1000 * 60 * 60 * 24))} days
                      </span>
                    </div>
                  )}

                  <span className="capitalize text-gray-500">{event.event_type || 'Event'}</span>
                </div>
                
                <div className="flex items-center gap-2">
                  {event.url && (
                    <a
                      href={event.url}
                      target="_blank"
                      rel="noopener noreferrer"
                      className="flex items-center gap-1 text-blue-600 hover:underline text-xs"
                    >
                      <ExternalLink className="h-3 w-3" />
                      Link
                    </a>
                  )}
                  
                  {event.needs_volunteers && (
                    <Button 
                      variant="outline" 
                      size="sm" 
                      onClick={() => onManageVolunteers(event)}
                      className="h-6 text-xs"
                    >
                      <Handshake className="h-3 w-3 mr-1" />
                      Volunteers
                    </Button>
                  )}
                  
                  {isPotluck && !isPastEvent && (
                    <Button
                      variant="outline"
                      size="sm"
                      onClick={() => onPotluckRSVP(event.id)}
                      className="h-6 text-xs border-green-600 text-green-600 hover:bg-green-50"
                    >
                      <Utensils className="h-3 w-3 mr-1" />
                      Potluck
                    </Button>
                  )}
                </div>
              </div>
            </CardContent>
          </Card>
        </div>
      </motion.div>
    );
  }

  // Kiosk mode (original spacious layout)
  if (viewMode === 'kiosk') {
    return (
      <motion.div variants={itemVariants}>
        <Card className="group hover:shadow-xl transition-all duration-300 border-l-4 relative overflow-hidden" style={{ borderLeftColor: `var(--${eventColor}-500)` }}>
        {/* Background gradient overlay */}
        <div className={`absolute inset-0 bg-gradient-to-r from-${eventColor}-50/50 to-transparent opacity-0 group-hover:opacity-100 transition-opacity duration-300`}></div>
        
        <CardHeader className="p-4 md:p-6 relative">
        <div className="flex flex-col md:flex-row md:justify-between md:items-start gap-3 md:gap-0">
          <div className="flex-1">
              <div className="flex items-start gap-3">
                <div className={`p-3 rounded-xl bg-${eventColor}-100 text-${eventColor}-600 shadow-sm`}>
                  <EventIcon className="h-6 w-6" />
                </div>
                <div className="flex-1">
                  <CardTitle className="text-lg md:text-xl font-bold flex flex-wrap items-center gap-2 mb-3">
              {event.title}
              {isRecurring && (
                      <Badge variant="secondary" className="text-xs bg-blue-100 text-blue-700 hover:bg-blue-200">
                        <RefreshCw className="w-3 h-3 mr-1" />
                  {formatRecurrencePattern(event.recurrence_pattern, event.monthly_week, event.monthly_weekday)}
                </Badge>
              )}
              {isPotluck && (
                      <Badge variant="outline" className="text-xs text-green-600 border-green-600 bg-green-50">
                        <Utensils className="w-3 h-3 mr-1" />
                        Potluck
                </Badge>
              )}
              {event.needs_volunteers && (
                      <Badge variant="outline" className="text-xs text-yellow-600 border-yellow-600 bg-yellow-50">
                        <Handshake className="w-3 h-3 mr-1" />
                  Volunteers Needed
                </Badge>
              )}
              {isPastEvent && (
                      <Badge variant="outline" className="text-xs text-gray-600 border-gray-600 bg-gray-50">
                        <CheckCircle className="w-3 h-3 mr-1" />
                  Past Event
                </Badge>
              )}
                    {isInstance && (
                      <Badge variant="outline" className="text-xs text-purple-600 border-purple-600 bg-purple-50">
                        <Copy className="w-3 h-3 mr-1" />
                        Recurring Instance
                </Badge>
              )}
            </CardTitle>
                  
                  {/* Enhanced event details */}
                  <div className="space-y-2">
                    <div className="flex items-center gap-4 flex-wrap text-sm text-muted-foreground">
                      <span className="flex items-center gap-2 bg-blue-50 dark:bg-blue-900/20 px-2 py-1 rounded-md">
                        <Calendar className="h-4 w-4 text-blue-600" />
              {format(startDate, 'EEEE, MMMM d, yyyy')}
                      </span>
                      <span className="flex items-center gap-2 bg-green-50 dark:bg-green-900/20 px-2 py-1 rounded-md">
                        <Clock className="h-4 w-4 text-green-600" />
              {format(startDate, 'h:mm a')} - {format(endDate, 'h:mm a')}
                      </span>
                      {event.location && (
                        <span className="flex items-center gap-2 bg-purple-50 dark:bg-purple-900/20 px-2 py-1 rounded-md">
                          <MapPin className="h-4 w-4 text-purple-600" />
                          {event.location}
                          {event.locations && (
                            <Badge variant="outline" className="text-xs ml-1">
                              {event.locations.capacity ? `${event.locations.capacity} capacity` : event.locations.location_type}
                            </Badge>
                          )}
                        </span>
                      )}
          </div>
                    
                    {/* Event type and additional info */}
                    <div className="flex items-center gap-2 text-xs text-muted-foreground">
                      <span className="capitalize">{event.event_type || 'Event'}</span>
                      {event.url && (
                        <span className="flex items-center gap-1">
                          <Globe className="h-3 w-3" />
                          <a href={event.url} target="_blank" rel="noopener noreferrer" className="text-blue-600 hover:underline">
                            Event Link
                          </a>
                        </span>
                      )}
                    </div>
                  </div>
                </div>
              </div>
            </div>
            
            {/* Action buttons */}
            <div className="flex items-center gap-2">
              {onBulkSelect && (
                <Checkbox
                  checked={isBulkSelected}
                  onCheckedChange={(checked) => onBulkSelect(event.id, checked)}
                  className="opacity-0 group-hover:opacity-100 transition-opacity"
                />
              )}
              <DropdownMenu>
                <DropdownMenuTrigger asChild>
                  <Button variant="ghost" size="sm" className="h-8 w-8 p-0 opacity-0 group-hover:opacity-100 transition-opacity">
                    <MoreHorizontal className="h-4 w-4" />
            </Button>
                </DropdownMenuTrigger>
                <DropdownMenuContent align="end">
                  <DropdownMenuLabel>Event Actions</DropdownMenuLabel>
                  <DropdownMenuItem onClick={() => onViewDetails(event)}>
                    <Eye className="mr-2 h-4 w-4" />
                    View Details
                  </DropdownMenuItem>
                  <DropdownMenuItem onClick={() => onEdit(event)}>
                    <Pencil className="mr-2 h-4 w-4" />
                    Edit Event
                  </DropdownMenuItem>
                  {event.needs_volunteers && (
                    <DropdownMenuItem onClick={() => onManageVolunteers(event)}>
                      <Handshake className="mr-2 h-4 w-4" />
                      Manage Volunteers
                    </DropdownMenuItem>
                  )}
                  <DropdownMenuSeparator />
                  <DropdownMenuItem 
                    onClick={() => onDelete(event.id)}
                    className="text-red-600 focus:text-red-600"
                  >
                    <Trash2 className="mr-2 h-4 w-4" />
                    Delete Event
                  </DropdownMenuItem>
                </DropdownMenuContent>
              </DropdownMenu>
          </div>
        </div>
      </CardHeader>
        
        <CardContent className="p-4 md:p-6 pt-0 relative">
          {/* Description */}
        {event.description && (
            <div className="text-sm text-gray-600 mb-4 line-clamp-2 bg-gray-50 dark:bg-gray-800 p-3 rounded-lg">
              {event.description}
            </div>
          )}
          
                    {/* Enhanced stats and actions */}
          <div className="flex flex-col lg:flex-row lg:items-center lg:justify-between gap-4">
            <div className="flex items-center gap-4 text-sm">
              {event.allow_rsvp ? (
                <div className="flex items-center gap-2 bg-green-50 dark:bg-green-900/20 px-3 py-2 rounded-lg">
                  <Users className="h-4 w-4 text-green-600" />
                  <span className="font-medium text-green-700 dark:text-green-300">
                    {event.attendance || 0} {event.attendance === 1 ? 'person' : 'people'} {isCheckIn ? 'checked in' : 'attending'}
                  </span>
                </div>
              ) : (
                <div className="flex items-center gap-2 bg-gray-50 dark:bg-gray-800 px-3 py-2 rounded-lg">
                  <HelpCircle className="h-4 w-4 text-gray-500" />
                  <span className="text-gray-600 dark:text-gray-400">Announcement only</span>
                </div>
              )}
              
              {/* Duration indicator */}
              <div className="flex items-center gap-2 bg-blue-50 dark:bg-blue-900/20 px-3 py-2 rounded-lg">
                <Clock className="h-4 w-4 text-blue-600" />
                <span className="text-blue-700 dark:text-blue-300">
                  {Math.round((endDate - startDate) / (1000 * 60))} min
                </span>
              </div>
              
              {/* Days until event */}
              {!isPastEvent && (
                <div className="flex items-center gap-2 bg-orange-50 dark:bg-orange-900/20 px-3 py-2 rounded-lg">
                  <Calendar className="h-4 w-4 text-orange-600" />
                  <span className="text-orange-700 dark:text-orange-300">
                    {Math.ceil((startDate - new Date()) / (1000 * 60 * 60 * 24))} days away
                  </span>
                </div>
              )}
            </div>
            
            <div className="flex flex-col lg:flex-row lg:items-center gap-3">
        {event.url && (
          <a
            href={event.url}
            target="_blank"
            rel="noopener noreferrer"
                  className="flex items-center gap-1 text-blue-600 hover:underline"
          >
                  <ExternalLink className="h-4 w-4" />
            Event Link
          </a>
        )}
              
              <div className="flex flex-col sm:flex-row gap-2">
            {event.needs_volunteers && (
              <Button 
                variant="outline" 
                size="sm" 
                onClick={() => onManageVolunteers(event)}
                    className="h-9"
              >
                <Handshake className="mr-2 h-4 w-4" />
                Manage Volunteers
              </Button>
            )}
            {event.allow_rsvp && (
                  <Button
                    onClick={() => onRSVP(event)}
                    className={cn(
                      "h-9",
                      isPastEvent 
                        ? "bg-orange-600 hover:bg-orange-700" 
                        : isCheckIn 
                        ? "bg-green-600 hover:bg-green-700"
                        : "bg-blue-600 hover:bg-blue-700"
                    )}
                  >
                    {isPastEvent ? (
                      <>
                    <Pencil className="mr-2 h-4 w-4" />
                    Edit Attendance
                      </>
                ) : isCheckIn ? (
                      <>
                    <CheckCircle className="mr-2 h-4 w-4" />
                        Check In People
                      </>
                    ) : (
                      <>
                        <UserPlus className="mr-2 h-4 w-4" />
                        RSVP Members
                      </>
                    )}
                  </Button>
                )}

                {isPotluck && !isPastEvent && (
                  <Button
                    variant="outline"
                    onClick={() => onPotluckRSVP(event.id)}
                    className="border-green-600 text-green-600 hover:bg-green-50"
                  >
                    <Utensils className="mr-2 h-4 w-4" />
                    Potluck RSVP
                  </Button>
                )}
              </div>
            </div>
          </div>
        </CardContent>
      </Card>
    </motion.div>
  );
  }
};

// Calendar View Component
const CalendarView = ({ events, onEventClick, currentMonth, onMonthChange }) => {
  console.log('[CalendarView] Received events:', events.length);
  console.log('[CalendarView] Current month:', format(currentMonth, 'MMMM yyyy'));
  console.log('[CalendarView] First day of month:', format(startOfMonth(currentMonth), 'EEEE, MMMM d, yyyy'));
  console.log('[CalendarView] First day weekday:', startOfMonth(currentMonth).getDay());
  
  const days = useMemo(() => {
    const start = startOfMonth(currentMonth);
    const end = endOfMonth(currentMonth);
    return eachDayOfInterval({ start, end });
  }, [currentMonth]);

  const eventsByDate = useMemo(() => {
    const eventsMap = {};
    
    // Filter events to only include those in the current month
    const startOfCurrentMonth = startOfMonth(currentMonth);
    const endOfCurrentMonth = endOfMonth(currentMonth);
    
    events.forEach(event => {
      const eventDate = new Date(event.start_date);
      
      // Only include events that fall within the current month
      if (eventDate >= startOfCurrentMonth && eventDate <= endOfCurrentMonth) {
        const eventDateKey = format(eventDate, 'yyyy-MM-dd');
        if (!eventsMap[eventDateKey]) {
          eventsMap[eventDateKey] = [];
        }
        eventsMap[eventDateKey].push(event);
      }
    });
    
    console.log('[CalendarView] Events by date:', Object.keys(eventsMap).length, 'days with events');
    
    // Debug: Show which events are on which dates
    Object.entries(eventsMap).forEach(([date, dayEvents]) => {
      console.log(`[CalendarView] ${date} (${format(new Date(date), 'EEEE')}):`, dayEvents.map(e => e.title));
    });
    
    return eventsMap;
  }, [events, currentMonth]);

  return (
    <div className="space-y-4">
      {/* Month Navigation */}
      <div className="flex items-center justify-between">
                  <Button
          variant="outline"
          size="sm"
          onClick={() => onMonthChange(subMonths(currentMonth, 1))}
                  >
          <ChevronLeft className="h-4 w-4" />
                  </Button>
        <h2 className="text-lg font-semibold">
          {format(currentMonth, 'MMMM yyyy')}
        </h2>
        <Button
          variant="outline"
          size="sm"
          onClick={() => onMonthChange(addMonths(currentMonth, 1))}
        >
          <ChevronRight className="h-4 w-4" />
        </Button>
      </div>
      
      {/* Desktop Calendar View */}
      <div className="hidden md:block">
        <div className="grid grid-cols-7 gap-1">
          {['Sun', 'Mon', 'Tue', 'Wed', 'Thu', 'Fri', 'Sat'].map(day => (
            <div key={day} className="p-2 text-center text-sm font-medium text-gray-500">
              {day}
            </div>
          ))}
          
          {/* Add empty cells for days before the first day of the month */}
          {(() => {
            const firstDayOfMonth = startOfMonth(currentMonth);
            const startOffset = firstDayOfMonth.getDay();
            console.log('[CalendarView] Adding', startOffset, 'empty cells at start');
            return Array.from({ length: startOffset }, (_, i) => (
              <div key={`empty-start-${i}`} className="min-h-[100px] p-1 border border-gray-200 bg-gray-50"></div>
            ));
          })()}
          
          {days.map(day => {
            const dayKey = format(day, 'yyyy-MM-dd');
            const dayEvents = eventsByDate[dayKey] || [];
            const isToday = isSameDay(day, new Date());
            const isPast = day < new Date();
            
            console.log(`[CalendarView] Rendering day ${format(day, 'd')} (${format(day, 'EEEE')}) - ${dayEvents.length} events`);
            
            return (
              <div
                key={dayKey}
                className={cn(
                  "min-h-[100px] p-1 border border-gray-200",
                  isToday && "bg-blue-50 border-blue-300",
                  isPast && "bg-gray-50"
                )}
              >
                <div className={cn(
                  "text-sm font-medium mb-1",
                  isToday && "text-blue-600 font-bold",
                  isPast && "text-gray-500"
                )}>
                  {format(day, 'd')}
                </div>
                <div className="space-y-1">
                  {dayEvents.slice(0, 3).map(event => (
                    <EventCard
                      key={event.id}
                      event={event}
                      viewMode="calendar"
                      onViewDetails={onEventClick}
                      isPastEvent={isPast}
                    />
                  ))}
                  {dayEvents.length > 3 && (
                    <div className="text-xs text-gray-500 text-center">
                      +{dayEvents.length - 3} more
              </div>
            )}
                </div>
              </div>
            );
          })}
          
          {/* Add empty cells to complete the grid */}
          {(() => {
            const totalCells = startOfMonth(currentMonth).getDay() + days.length;
            const remainingCells = (7 - (totalCells % 7)) % 7;
            return Array.from({ length: remainingCells }, (_, i) => (
              <div key={`empty-end-${i}`} className="min-h-[100px] p-1 border border-gray-200 bg-gray-50"></div>
            ));
          })()}
        </div>
      </div>

      {/* Mobile Calendar View */}
      <div className="md:hidden space-y-4">
        {/* Month summary */}
        <div className="bg-blue-50 border border-blue-200 rounded-lg p-4">
          <div className="flex items-center justify-between">
            <div>
              <h3 className="text-lg font-semibold text-blue-900">Calendar Overview</h3>
              <p className="text-sm text-blue-600">
                {events.length} event{events.length !== 1 ? 's' : ''} this month
              </p>
            </div>
            <div className="text-right">
              <div className="text-2xl font-bold text-blue-900">
                {format(currentMonth, 'MMM')}
              </div>
              <div className="text-sm text-blue-600">
                {format(currentMonth, 'yyyy')}
              </div>
            </div>
          </div>
        </div>

        {/* Week view for mobile */}
        {(() => {
          const weeks = [];
          let currentWeek = [];
          
          // Add empty cells for days before the first day of the month
          const firstDayOfMonth = startOfMonth(currentMonth);
          const startOffset = firstDayOfMonth.getDay();
          for (let i = 0; i < startOffset; i++) {
            currentWeek.push(null);
          }
          
          // Add all days of the month
          days.forEach(day => {
            currentWeek.push(day);
            if (currentWeek.length === 7) {
              weeks.push([...currentWeek]);
              currentWeek = [];
            }
          });
          
          // Add remaining days to complete the last week
          if (currentWeek.length > 0) {
            while (currentWeek.length < 7) {
              currentWeek.push(null);
            }
            weeks.push(currentWeek);
          }
          
          return weeks.map((week, weekIndex) => (
            <div key={weekIndex} className="space-y-2">
              {/* Week header */}
              <div className="grid grid-cols-7 gap-1">
                {['Sun', 'Mon', 'Tue', 'Wed', 'Thu', 'Fri', 'Sat'].map((day, index) => (
                  <div key={`${weekIndex}-${day}`} className="p-2 text-center text-xs font-medium text-gray-500">
                    {day.charAt(0)}
                  </div>
                ))}
              </div>
              
              {/* Week days */}
              <div className="grid grid-cols-7 gap-1">
                {week.map((day, dayIndex) => {
                  if (!day) {
                    return (
                      <div key={`empty-${weekIndex}-${dayIndex}`} className="h-16 p-1 border border-gray-200 bg-gray-50 rounded"></div>
                    );
                  }
                  
                  const dayKey = format(day, 'yyyy-MM-dd');
                  const dayEvents = eventsByDate[dayKey] || [];
                  const isToday = isSameDay(day, new Date());
                  const isPast = day < new Date();
                  
                  return (
                    <div
                      key={dayKey}
                      className={cn(
                        "h-16 p-1 border border-gray-200 rounded flex flex-col relative",
                        isToday && "bg-blue-50 border-blue-300",
                        isPast && "bg-gray-50"
                      )}
                    >
                      <div className={cn(
                        "text-xs font-medium text-center",
                        isToday && "text-blue-600 font-bold",
                        isPast && "text-gray-500"
                      )}>
                        {format(day, 'd')}
                        {isToday && (
                          <div className="absolute -top-1 -right-1 w-2 h-2 bg-blue-500 rounded-full"></div>
                        )}
                      </div>
                      <div className="flex-1 flex items-center justify-center">
                        {dayEvents.length > 0 && (
                          <div className="flex flex-col items-center gap-0.5">
                            <div className="w-1.5 h-1.5 bg-blue-500 rounded-full"></div>
                            {dayEvents.length > 1 && (
                              <div className="w-1.5 h-1.5 bg-blue-400 rounded-full"></div>
                            )}
                            {dayEvents.length > 2 && (
                              <div className="w-1.5 h-1.5 bg-blue-300 rounded-full"></div>
                            )}
                          </div>
                        )}
                      </div>
                    </div>
                  );
                })}
              </div>
            </div>
          ));
        })()}
        
        {/* Mobile Events List for Selected Day */}
        <div className="mt-6">
          <div className="flex items-center justify-between mb-4">
            <h3 className="text-lg font-semibold">Events This Month</h3>
            <Badge variant="outline" className="text-xs">
              {events.length} total
            </Badge>
          </div>
          <div className="space-y-4">
            {days
              .filter(day => {
                const dayKey = format(day, 'yyyy-MM-dd');
                return eventsByDate[dayKey] && eventsByDate[dayKey].length > 0;
              })
              .map(day => {
                const dayKey = format(day, 'yyyy-MM-dd');
                const dayEvents = eventsByDate[dayKey] || [];
                const isToday = isSameDay(day, new Date());
                const isPast = day < new Date();
                
                return (
                  <div key={dayKey} className="space-y-3">
                    <div className={cn(
                      "flex items-center gap-2 text-sm font-medium pb-2 border-b",
                      isToday && "text-blue-600 font-bold border-blue-200",
                      isPast && "text-gray-500 border-gray-200"
                    )}>
                      <div className={cn(
                        "w-2 h-2 rounded-full",
                        isToday && "bg-blue-500",
                        isPast && "bg-gray-400"
                      )}></div>
                      <span>{format(day, 'EEEE, MMMM d')}</span>
                      {isToday && (
                        <Badge variant="default" className="text-xs bg-blue-500">
                          Today
                        </Badge>
                      )}
                      <Badge variant="outline" className="text-xs ml-auto">
                        {dayEvents.length} event{dayEvents.length !== 1 ? 's' : ''}
                      </Badge>
                    </div>
                    <div className="space-y-2 pl-4">
                      {dayEvents.map(event => (
                        <EventCard
                          key={event.id}
                          event={event}
                          viewMode="mobile-calendar"
                          onViewDetails={onEventClick}
                          isPastEvent={isPast}
                        />
                      ))}
                    </div>
                  </div>
                );
              })}
            {events.length === 0 && (
              <div className="text-center py-8">
                <Calendar className="h-12 w-12 text-gray-400 mx-auto mb-3" />
                <p className="text-gray-500 mb-2">No events this month</p>
                <p className="text-sm text-gray-400">Events will appear here when scheduled</p>
              </div>
            )}
          </div>
        </div>
      </div>
    </div>
  );
};

// Event Analytics Component
const EventAnalytics = ({ events, pastEvents }) => {
  const [membersData, setMembersData] = useState({});
  const [allPastEventsWithAttendance, setAllPastEventsWithAttendance] = useState([]);

  // Fetch ALL past events with attendance from the database
  useEffect(() => {
    const fetchAllPastEventsWithAttendance = async () => {
      try {
        const organizationId = await getCurrentUserOrganizationId();
        if (!organizationId) return;

        const today = new Date();
        today.setHours(0, 0, 0, 0);

        // First, get all past events
        const { data: pastEvents, error: eventsError } = await supabase
          .from('events')
          .select('*')
          .eq('organization_id', organizationId)
          .lt('start_date', today.toISOString())
          .order('start_date', { ascending: false });

        if (eventsError) {
          console.error('Error fetching past events:', eventsError);
          return;
        }

        // Then, get all attendance records for these events
        const eventIds = pastEvents.map(event => event.id);
        const { data: attendanceRecords, error: attendanceError } = await supabase
          .from('event_attendance')
          .select('*')
          .in('event_id', eventIds);

        if (attendanceError) {
          console.error('Error fetching attendance records:', attendanceError);
          return;
        }

        // Group attendance by event_id
        const attendanceByEvent = {};
        attendanceRecords.forEach(record => {
          if (!attendanceByEvent[record.event_id]) {
            attendanceByEvent[record.event_id] = [];
          }
          attendanceByEvent[record.event_id].push(record);
        });

        // Combine events with their attendance data
        const eventsWithAttendance = pastEvents.filter(event => 
          attendanceByEvent[event.id] && attendanceByEvent[event.id].length > 0
        ).map(event => ({
          ...event,
          event_attendance: attendanceByEvent[event.id] || []
        }));

        console.log('📊 Analytics: Found', eventsWithAttendance.length, 'past events with attendance');
        setAllPastEventsWithAttendance(eventsWithAttendance);
      } catch (error) {
        console.error('Error fetching all past events with attendance:', error);
      }
    };

    fetchAllPastEventsWithAttendance();
  }, []);

  // Process attendance data from ALL past events with attendance
  const attendanceData = useMemo(() => {
    const attendanceByEvent = {};
    const membersById = {};
    
    // Process all past events with attendance (not just filtered ones)
    allPastEventsWithAttendance.forEach(event => {
      if (event.event_attendance && event.event_attendance.length > 0) {
        attendanceByEvent[event.id] = event.event_attendance;
        
        // Collect member IDs from attendance records
        event.event_attendance.forEach(record => {
          if (record.member_id) {
            membersById[record.member_id] = {
              id: record.member_id,
              firstname: 'Member',
              lastname: record.member_id.slice(0, 8)
            };
          }
        });
      }
    });
    
    console.log('📊 Analytics: Processed attendance data from ALL past events');
    console.log('📊 Events with attendance:', Object.keys(attendanceByEvent).length);
    console.log('📊 Total attendance records:', Object.values(attendanceByEvent).reduce((sum, records) => sum + records.length, 0));
    
    return { attendanceByEvent, membersById };
  }, [allPastEventsWithAttendance]);

  // Fetch member data for display
  useEffect(() => {
    const fetchMemberData = async () => {
      if (Object.keys(attendanceData.membersById).length > 0) {
        try {
          const memberIds = Object.keys(attendanceData.membersById);
          const { data: memberData, error: memberError } = await supabase
            .from('members')
            .select('id, firstname, lastname')
            .in('id', memberIds);
          
          if (!memberError && memberData) {
            const realMembersById = {};
            memberData.forEach(member => {
              realMembersById[member.id] = member;
            });
            setMembersData(realMembersById);
          } else {
            setMembersData(attendanceData.membersById); // Fallback to placeholder data
          }
        } catch (error) {
          console.error('Error fetching member data:', error);
          setMembersData(attendanceData.membersById); // Fallback to placeholder data
        }
      } else {
        setMembersData({});
      }
    };

    fetchMemberData();
  }, [attendanceData.membersById]);

  const analytics = useMemo(() => {
    const today = new Date();
    today.setHours(0, 0, 0, 0);
    
    // Get events that have attendance data AND have passed
    const allEventsWithAttendance = Object.keys(attendanceData.attendanceByEvent).map(eventId => {
      const eventAttendance = attendanceData.attendanceByEvent[eventId];
      // Find the event details from the allPastEventsWithAttendance array
      const event = allPastEventsWithAttendance.find(e => e.id === eventId);
      
      if (event) {
        return {
          id: eventId,
          title: event?.title || `Event ${eventId}`,
          event_type: event?.event_type || 'Other',
          start_date: event?.start_date || new Date().toISOString(),
          location: event?.location || 'Unknown',
          is_recurring: event?.is_recurring || false,
          recurrence_pattern: event?.recurrence_pattern || null
        };
      }
      return null;
    }).filter(Boolean); // Remove null entries
    
    const totalEvents = allEventsWithAttendance.length;
    const upcomingEvents = events.length;
    const pastEventsCount = pastEvents.length;
    
    const eventTypes = {};
    const attendanceStats = {
      total: 0,
      average: 0,
      max: 0,
      min: Infinity,
      median: 0
    };
    
    const monthlyStats = {};
    const weeklyStats = {};
    const locationStats = {};
    const recurringStats = {
      total: 0,
      weekly: 0,
      monthly: 0,
      biweekly: 0
    };
    
    const attendanceValues = [];
    
    // Calculate recurring stats from ALL events (past and future), not just those with attendance
    const allEventsForRecurring = [...events, ...pastEvents];
    allEventsForRecurring.forEach(event => {
      // Count recurring event templates (not instances)
      if (event.is_recurring && !event.parent_event_id) {
        recurringStats.total++;
        if (event.recurrence_pattern) {
          recurringStats[event.recurrence_pattern] = (recurringStats[event.recurrence_pattern] || 0) + 1;
        }
      }
    });
    
    allEventsWithAttendance.forEach(event => {
      // Get actual attendance count from event_attendance table
      const eventAttendance = attendanceData.attendanceByEvent[event.id] || [];
      const actualAttendance = eventAttendance.length;
      
      console.log(`📅 Event ${event.id} (${event.title}) has ${actualAttendance} attendance records`);
      
      // Debug: Log what statuses we have
      const statusCounts = {};
      eventAttendance.forEach(record => {
        statusCounts[record.status] = (statusCounts[record.status] || 0) + 1;
      });
      if (Object.keys(statusCounts).length > 0) {
        console.log(`📊 Event ${event.id} status breakdown:`, statusCounts);
      }
      
      // Calculate attendance stats by event type
      // First try to use the event_type field if it's meaningful
      let type = event.event_type;
      
      // If event_type is empty, null, or generic, extract from title
      if (!type || type === '' || type === 'Other' || type === 'other') {
        const title = event.title || event.id || '';
        if (title.toLowerCase().includes('worship') || title.toLowerCase().includes('service')) {
          type = 'Worship Service';
        } else if (title.toLowerCase().includes('bible study') || title.toLowerCase().includes('class')) {
          type = 'Bible Study or Class';
        } else if (title.toLowerCase().includes('potluck') || title.toLowerCase().includes('fellowship') || 
                   title.toLowerCase().includes('breakfast') || title.toLowerCase().includes('lunch') ||
                   title.toLowerCase().includes('dinner') || title.toLowerCase().includes('gathering')) {
          type = 'Fellowship Gathering';
        } else if (title.toLowerCase().includes('ministry') || title.toLowerCase().includes('group')) {
          type = 'Ministry/Group';
        } else {
          type = 'Other';
        }
      } else {
        // If event_type is set, normalize it to match our categories
        const normalizedType = type.toLowerCase();
        if (normalizedType.includes('worship') || normalizedType.includes('service')) {
          type = 'Worship Service';
        } else if (normalizedType.includes('bible') || normalizedType.includes('study') || normalizedType.includes('class')) {
          type = 'Bible Study or Class';
        } else if (normalizedType.includes('potluck') || normalizedType.includes('fellowship') || 
                   normalizedType.includes('breakfast') || normalizedType.includes('lunch') ||
                   normalizedType.includes('dinner') || normalizedType.includes('gathering')) {
          type = 'Fellowship Gathering';
        } else if (normalizedType.includes('ministry') || normalizedType.includes('group')) {
          type = 'Ministry/Group';
        }
        // If it doesn't match any of our categories, keep the original event_type
      }
      
      if (!eventTypes[type]) {
        eventTypes[type] = { count: 0, attendance: 0 };
      }
      eventTypes[type].count += 1;
      eventTypes[type].attendance += actualAttendance;
      
      // Debug: Log event type detection
      console.log(`📊 Event "${event.title}" (${event.id}) classified as: ${type} (original event_type: "${event.event_type}")`);
      
      // Calculate overall attendance stats
      attendanceStats.total += actualAttendance;
      attendanceStats.max = Math.max(attendanceStats.max, actualAttendance);
      attendanceStats.min = Math.min(attendanceStats.min, actualAttendance);
      attendanceValues.push(actualAttendance);
      
      // Monthly attendance stats
      const month = format(new Date(event.start_date), 'yyyy-MM');
      if (!monthlyStats[month]) {
        monthlyStats[month] = { events: 0, attendance: 0 };
      }
      monthlyStats[month].events += 1;
      monthlyStats[month].attendance += actualAttendance;
      
      // Weekly attendance stats
      const week = format(new Date(event.start_date), 'yyyy-\'W\'ww');
      if (!weeklyStats[week]) {
        weeklyStats[week] = { events: 0, attendance: 0 };
      }
      weeklyStats[week].events += 1;
      weeklyStats[week].attendance += actualAttendance;
      
      // Location attendance stats
      if (event.location) {
        if (!locationStats[event.location]) {
          locationStats[event.location] = { events: 0, attendance: 0 };
        }
        locationStats[event.location].events += 1;
        locationStats[event.location].attendance += actualAttendance;
      }
      
      // Recurring stats are calculated separately from all events (past and future)
      // This section only processes events with attendance data for other analytics
    });
    
    // Calculate median attendance
    attendanceValues.sort((a, b) => a - b);
    const mid = Math.floor(attendanceValues.length / 2);
    attendanceStats.median = attendanceValues.length % 2 === 0 
      ? (attendanceValues[mid - 1] + attendanceValues[mid]) / 2 
      : attendanceValues[mid];
    
    attendanceStats.average = totalEvents > 0 ? Math.round(attendanceStats.total / totalEvents) : 0;
    attendanceStats.min = attendanceStats.min === Infinity ? 0 : attendanceStats.min;
    
    // Debug: Log final analytics summary
    console.log('📊 Final Analytics Summary:');
    console.log('  - Total events with attendance:', totalEvents);
    console.log('  - Total attendance records:', attendanceStats.total);
    console.log('  - Average attendance per event:', attendanceStats.average);
    console.log('  - Event types found:', Object.keys(eventTypes));
    console.log('  - Event type breakdown:', eventTypes);
    
    // Top locations by attendance
    const topLocations = Object.entries(locationStats)
      .sort(([,a], [,b]) => b.attendance - a.attendance)
      .slice(0, 5)
      .map(([location, stats]) => ({
        location,
        events: stats.events,
        attendance: stats.attendance,
        avgAttendance: Math.round(stats.attendance / stats.events)
      }));
    
    // Top months by attendance
    const topMonths = Object.entries(monthlyStats)
      .sort(([,a], [,b]) => b.attendance - a.attendance)
      .slice(0, 6)
      .map(([month, stats]) => ({
        month: format(parse(month, 'yyyy-MM', new Date()), 'MMM yyyy'),
        events: stats.events,
        attendance: stats.attendance,
        avgAttendance: Math.round(stats.attendance / stats.events)
      }));
    
    // Calculate unique attendees per event type and individual event performance
    const uniqueAttendeesByType = {};
    const eventPerformance = [];
    
    allEventsWithAttendance.forEach(event => {
      const eventAttendance = attendanceData.attendanceByEvent[event.id] || [];
      const actualAttendance = eventAttendance.length;
      
      // Get unique attendees for this event
      const uniqueAttendees = new Set();
      eventAttendance.forEach(record => {
        if (record.member_id) {
          uniqueAttendees.add(record.member_id);
        }
      });
      
      // Determine event type (same logic as before)
      let type = event.event_type;
      if (!type || type === '' || type === 'Other' || type === 'other') {
        const title = event.title || event.id || '';
        if (title.toLowerCase().includes('worship') || title.toLowerCase().includes('service')) {
          type = 'Worship Service';
        } else if (title.toLowerCase().includes('bible study') || title.toLowerCase().includes('class')) {
          type = 'Bible Study or Class';
        } else if (title.toLowerCase().includes('potluck') || title.toLowerCase().includes('fellowship') || 
                   title.toLowerCase().includes('breakfast') || title.toLowerCase().includes('lunch') ||
                   title.toLowerCase().includes('dinner') || title.toLowerCase().includes('gathering')) {
          type = 'Fellowship Gathering';
        } else if (title.toLowerCase().includes('ministry') || title.toLowerCase().includes('group')) {
          type = 'Ministry/Group';
        } else {
          type = 'Other';
        }
      } else {
        const normalizedType = type.toLowerCase();
        if (normalizedType.includes('worship') || normalizedType.includes('service')) {
          type = 'Worship Service';
        } else if (normalizedType.includes('bible') || normalizedType.includes('study') || normalizedType.includes('class')) {
          type = 'Bible Study or Class';
        } else if (normalizedType.includes('potluck') || normalizedType.includes('fellowship') || 
                   normalizedType.includes('breakfast') || normalizedType.includes('lunch') ||
                   normalizedType.includes('dinner') || normalizedType.includes('gathering')) {
          type = 'Fellowship Gathering';
        } else if (normalizedType.includes('ministry') || normalizedType.includes('group')) {
          type = 'Ministry/Group';
        }
      }
      
      // Track unique attendees by type
      if (!uniqueAttendeesByType[type]) {
        uniqueAttendeesByType[type] = new Set();
      }
      uniqueAttendees.forEach(memberId => uniqueAttendeesByType[type].add(memberId));
      
      // Track individual event performance
      eventPerformance.push({
        id: event.id,
        title: event.title,
        type: type,
        date: event.start_date,
        totalAttendance: actualAttendance,
        uniqueAttendees: uniqueAttendees.size,
        anonymousCount: eventAttendance.filter(r => !r.member_id).length
      });
    });
    
    // Convert unique attendees sets to counts
    const uniqueAttendeesCounts = {};
    Object.entries(uniqueAttendeesByType).forEach(([type, attendeeSet]) => {
      uniqueAttendeesCounts[type] = attendeeSet.size;
    });
    
    // Sort event performance by attendance
    eventPerformance.sort((a, b) => b.totalAttendance - a.totalAttendance);
    
    // Get top performing events
    const topEvents = eventPerformance.slice(0, 5);
    
    // Get event type summary with unique attendees
    const eventTypeSummary = Object.entries(eventTypes).map(([type, stats]) => ({
      type,
      totalEvents: stats.count,
      totalAttendance: stats.attendance,
      uniqueAttendees: uniqueAttendeesCounts[type] || 0,
      avgAttendance: Math.round(stats.attendance / stats.count)
    })).sort((a, b) => b.uniqueAttendees - a.uniqueAttendees);
    
    return {
      totalEvents,
      upcomingEvents,
      pastEventsCount,
      eventTypes,
      attendanceStats,
      topLocations,
      topMonths,
      recurringStats,
      uniqueAttendeesCounts,
      topEvents,
      eventTypeSummary
    };
  }, [events, pastEvents, attendanceData.attendanceByEvent, allPastEventsWithAttendance]);

  // Prepare data for charts
  const attendanceTrendData = analytics.topMonths.map(({ month, attendance, avgAttendance }) => ({ 
    month, 
    attendance, 
    avgAttendance 
  }));
  const eventTypeBarData = Object.entries(analytics.eventTypes).map(([type, stats]) => ({ 
    type, 
    attendance: stats.attendance,
    events: stats.count,
    avgAttendance: Math.round(stats.attendance / stats.count)
  }));

  // Calculate top attendees based on actual attendance data
  const [topAttendees, setTopAttendees] = useState([]);

  // Load top attendees using unified service
  useEffect(() => {
    const loadTopAttendees = async () => {
      try {
        const { unifiedAttendanceService } = await import('../lib/unifiedAttendanceService');
        const attendees = await unifiedAttendanceService.getTopAttendees({
          limit: 10,
          useLast30Days: true, // Use last 30 days for consistency with dashboard
          includeFutureEvents: false,
          includeDeclined: false
        });
        setTopAttendees(attendees);
      } catch (error) {
        console.error('Error loading top attendees:', error);
      }
    };

    loadTopAttendees();
  }, []);

  // Calculate percentage change for attendance (month over month)
  // TODO: Integrate with previous month data for real calculation
  const attendanceChange = 0; // Placeholder

  // Debug: Show if we have any attendance data
  const totalAttendanceRecords = Object.values(attendanceData.attendanceByEvent).reduce((sum, records) => sum + records.length, 0);
  console.log(`🎯 Total attendance records found: ${totalAttendanceRecords}`);
  console.log(`📊 Events with attendance data: ${Object.keys(attendanceData.attendanceByEvent).length}`);
  console.log(`📊 Past events with attendance: ${analytics.totalEvents}`);

  return (
    <div className="space-y-6">
      {/* Main Stats */}
      <div className="grid grid-cols-1 md:grid-cols-2 lg:grid-cols-4 gap-4">
        <Card className="border-0 shadow-lg bg-gradient-to-br from-blue-50 to-blue-100 dark:from-blue-900/20 dark:to-blue-800/20">
          <CardContent className="p-6">
            <div className="flex items-center justify-between">
              <div>
                <p className="text-sm text-blue-600 dark:text-blue-400 font-medium">All Events (Past & Future)</p>
                <p className="text-3xl font-bold text-blue-900 dark:text-blue-100">{analytics.totalEvents}</p>
                <p className="text-xs text-blue-600 dark:text-blue-400 mt-1">
                  {analytics.upcomingEvents} future events
                </p>
              </div>
              <div className="p-3 bg-blue-500 rounded-xl">
                <Calendar className="h-6 w-6 text-white" />
          </div>
        </div>
      </CardContent>
    </Card>
        
        <Card className="border-0 shadow-lg bg-gradient-to-br from-green-50 to-green-100 dark:from-green-900/20 dark:to-green-800/20">
          <CardContent className="p-6">
            <div className="flex items-center justify-between">
              <div>
                <p className="text-sm text-green-600 dark:text-green-400 font-medium">Total Attendance (All Time)</p>
                <p className="text-3xl font-bold text-green-900 dark:text-green-100">{analytics.attendanceStats.total}</p>
                <p className="text-xs text-green-600 dark:text-green-400 mt-1">
                  Avg: {analytics.attendanceStats.average} per event
                  {totalAttendanceRecords === 0 && (
                    <span className="block text-orange-600">No attendance records found</span>
                  )}
                </p>
              </div>
              <div className="p-3 bg-green-500 rounded-xl">
                <Users className="h-6 w-6 text-white" />
              </div>
            </div>
          </CardContent>
        </Card>
        
        <Card className="border-0 shadow-lg bg-gradient-to-br from-purple-50 to-purple-100 dark:from-purple-900/20 dark:to-purple-800/20">
          <CardContent className="p-6">
            <div className="flex items-center justify-between">
              <div>
                <p className="text-sm text-purple-600 dark:text-purple-400 font-medium">Attendance Range (All Time)</p>
                <p className="text-3xl font-bold text-purple-900 dark:text-purple-100">{analytics.attendanceStats.max}</p>
                <p className="text-xs text-purple-600 dark:text-purple-400 mt-1">
                  Min: {analytics.attendanceStats.min} • Median: {analytics.attendanceStats.median}
                </p>
              </div>
              <div className="p-3 bg-purple-500 rounded-xl">
                <Target className="h-6 w-6 text-white" />
              </div>
            </div>
          </CardContent>
        </Card>
        
        <Card className="border-0 shadow-lg bg-gradient-to-br from-orange-50 to-orange-100 dark:from-orange-900/20 dark:to-orange-800/20">
          <CardContent className="p-6">
            <div className="flex items-center justify-between">
              <div>
                <p className="text-sm text-orange-600 dark:text-orange-400 font-medium">Recurring Event Templates</p>
                <p className="text-3xl font-bold text-orange-900 dark:text-orange-100">{analytics.recurringStats.total}</p>
                <p className="text-xs text-orange-600 dark:text-orange-400 mt-1">
                  {analytics.recurringStats.weekly} weekly, {analytics.recurringStats.monthly} monthly
                </p>
              </div>
              <div className="p-3 bg-orange-500 rounded-xl">
                <RefreshCw className="h-6 w-6 text-white" />
              </div>
            </div>
          </CardContent>
        </Card>
      </div>

      {/* Smart Insights & Recommendations - Moved right after top cards */}
      <Card className="border-0 shadow-lg mb-6">
        <CardHeader className="bg-gradient-to-r from-blue-50 to-blue-100 dark:from-blue-950/20 dark:to-blue-900/20 border-b border-blue-200 dark:border-blue-800">
          <CardTitle className="flex items-center gap-2 text-blue-900 dark:text-blue-100">
            <Zap className="h-5 w-5" />
            Insights & Recommendations
          </CardTitle>
        </CardHeader>
        <CardContent className="p-6">
          <ul className="list-disc pl-6 space-y-2 text-blue-700 dark:text-blue-300">
            <li>Total attendance this month: <span className="font-bold">{analytics.attendanceStats.total}</span> ({attendanceChange >= 0 ? '+' : ''}{attendanceChange}%)</li>
            {analytics.eventTypeSummary && analytics.eventTypeSummary.length > 0 && (
              <>
                <li>Most popular event type: <span className="font-bold">{analytics.eventTypeSummary[0]?.type}</span> with <span className="font-bold">{analytics.eventTypeSummary[0]?.uniqueAttendees}</span> unique attendees across <span className="font-bold">{analytics.eventTypeSummary[0]?.totalEvents}</span> events</li>
                <li>Event type breakdown: {analytics.eventTypeSummary.slice(0, 3).map((summary, idx) => (
                  <span key={summary.type}>
                    {idx > 0 ? ', ' : ''}<span className="font-bold">{summary.type}</span> ({summary.uniqueAttendees} people, {summary.totalEvents} events)
                  </span>
                ))}</li>
              </>
            )}
            {analytics.topEvents && analytics.topEvents.length > 0 && (
              <li>Top performing event: <span className="font-bold">{analytics.topEvents[0]?.title}</span> with <span className="font-bold">{analytics.topEvents[0]?.totalAttendance}</span> total attendees ({analytics.topEvents[0]?.uniqueAttendees} unique)</li>
            )}
            <li>Consider promoting under-attended event types for better engagement.</li>
            <li>Review recurring events for consistency and growth opportunities.</li>
          </ul>
        </CardContent>
      </Card>

      {/* Enhanced Analytics Grid */}
      <div className="grid grid-cols-1 lg:grid-cols-2 gap-6">
        {/* Event Type Breakdown */}
        {Object.keys(analytics.eventTypes).length > 0 && (
          <Card className="border-0 shadow-lg">
            <CardHeader className="bg-gradient-to-r from-blue-50 to-blue-100 dark:from-blue-950/20 dark:to-blue-900/20 border-b border-blue-200 dark:border-blue-800">
              <CardTitle className="flex items-center gap-2 text-blue-900 dark:text-blue-100">
                <PieChart className="h-5 w-5" />
                Event Type Breakdown
              </CardTitle>
            </CardHeader>
            <CardContent className="p-6">
              <div className="space-y-3">
                {Object.entries(analytics.eventTypes)
                  .sort(([,a], [,b]) => b.attendance - a.attendance)
                  .slice(0, 8)
                  .map(([type, stats]) => {
                    const EventIcon = eventTypeIcons[type] || Calendar;
                    const eventColor = eventTypeColors[type] || 'gray';
                    const percentage = Math.round((stats.attendance / analytics.attendanceStats.total) * 100);
                    
                    return (
                      <div key={type} className="flex items-center gap-3 p-3 rounded-lg bg-gray-50 dark:bg-gray-800 hover:bg-gray-100 dark:hover:bg-gray-700 transition-colors">
                        <div className={`p-2 rounded-lg bg-${eventColor}-100 text-${eventColor}-600`}>
                          <EventIcon className="h-4 w-4" />
                        </div>
                        <div className="flex-1">
                          <p className="text-sm font-medium text-gray-900 dark:text-gray-100">{type}</p>
                          <p className="text-xs text-gray-500 dark:text-gray-400">
                            {stats.attendance} attendees • {stats.count} events • Avg: {Math.round(stats.attendance / stats.count)}
                          </p>
                        </div>
                        <div className="w-16 bg-gray-200 dark:bg-gray-700 rounded-full h-2">
                          <div 
                            className={`bg-${eventColor}-500 h-2 rounded-full`}
                            style={{ width: `${percentage}%` }}
                          ></div>
                        </div>
                      </div>
                    );
                  })}
              </div>
            </CardContent>
          </Card>
        )}

        {/* Top Locations */}
        {analytics.topLocations.length > 0 && (
          <Card className="border-0 shadow-lg">
            <CardHeader className="bg-gradient-to-r from-green-50 to-green-100 dark:from-green-950/20 dark:to-green-900/20 border-b border-green-200 dark:border-green-800">
              <CardTitle className="flex items-center gap-2 text-green-900 dark:text-green-100">
                <MapPin className="h-5 w-5" />
                Popular Locations
              </CardTitle>
            </CardHeader>
            <CardContent className="p-6">
              <div className="space-y-3">
                {analytics.topLocations.map((locationData, index) => {
                  const percentage = Math.round((locationData.attendance / analytics.attendanceStats.total) * 100);
                  
                  return (
                    <div key={locationData.location} className="flex items-center gap-3 p-3 rounded-lg bg-gray-50 dark:bg-gray-800">
                      <div className="flex items-center justify-center w-8 h-8 bg-green-100 dark:bg-green-900/20 rounded-lg">
                        <span className="text-sm font-bold text-green-600 dark:text-green-400">{index + 1}</span>
                      </div>
                      <div className="flex-1">
                        <p className="text-sm font-medium text-gray-900 dark:text-gray-100">{locationData.location}</p>
                        <p className="text-xs text-gray-500 dark:text-gray-400">
                          {locationData.attendance} attendees • {locationData.events} events • Avg: {locationData.avgAttendance}
                        </p>
                      </div>
                      <div className="w-16 bg-gray-200 dark:bg-gray-700 rounded-full h-2">
                        <div 
                          className="bg-green-500 h-2 rounded-full"
                          style={{ width: `${percentage}%` }}
                        ></div>
                      </div>
                    </div>
                  );
                })}
              </div>
            </CardContent>
          </Card>
        )}
      </div>

      {/* Monthly Trends */}
      {analytics.topMonths.length > 0 && (
        <Card className="border-0 shadow-lg">
          <CardHeader className="bg-gradient-to-r from-purple-50 to-purple-100 dark:from-purple-950/20 dark:to-purple-900/20 border-b border-purple-200 dark:border-purple-800">
            <CardTitle className="flex items-center gap-2 text-purple-900 dark:text-purple-100">
              <LineChart className="h-5 w-5" />
              Monthly Event Attendance Trends
            </CardTitle>
          </CardHeader>
          <CardContent className="p-6">
            <div className="grid grid-cols-2 md:grid-cols-3 lg:grid-cols-6 gap-4">
              {analytics.topMonths.map(({ month, attendance, avgAttendance }) => (
                <div key={month} className="text-center p-4 bg-purple-50 dark:bg-purple-900/20 rounded-lg">
                  <div className="text-2xl font-bold text-purple-900 dark:text-purple-100">{attendance}</div>
                  <div className="text-sm text-purple-600 dark:text-purple-400">{month}</div>
                  <div className="text-xs text-purple-500 dark:text-purple-400">Avg: {avgAttendance}</div>
                </div>
              ))}
            </div>
          </CardContent>
        </Card>
      )}

      {/* Attendance Trend Line Chart */}
      <Card className="border-0 shadow-lg">
        <CardHeader className="bg-gradient-to-r from-blue-50 to-blue-100 dark:from-blue-950/20 dark:to-blue-900/20 border-b border-blue-200 dark:border-blue-800">
          <CardTitle className="flex items-center gap-2 text-blue-900 dark:text-blue-100">
            <LineChart className="h-5 w-5" />
            Monthly Attendance Trends
          </CardTitle>
        </CardHeader>
        <CardContent className="p-6">
          {/* Interactive chart with recharts */}
          <ResponsiveContainer width="100%" height={250}>
            <RechartsLineChart data={attendanceTrendData} margin={{ top: 10, right: 30, left: 0, bottom: 0 }}>
              <CartesianGrid strokeDasharray="3 3" />
              <XAxis dataKey="month" />
              <YAxis allowDecimals={false} />
              <Tooltip />
              <Legend />
              <Line type="monotone" dataKey="attendance" stroke="#6366f1" name="Total Attendance" strokeWidth={2} />
              <Line type="monotone" dataKey="avgAttendance" stroke="#10b981" name="Avg Attendance" strokeWidth={2} />
            </RechartsLineChart>
          </ResponsiveContainer>
        </CardContent>
      </Card>

      {/* Attendance by Event Type Bar Chart */}
      <Card className="border-0 shadow-lg">
        <CardHeader className="bg-gradient-to-r from-purple-50 to-purple-100 dark:from-purple-950/20 dark:to-purple-900/20 border-b border-purple-200 dark:border-purple-800">
          <CardTitle className="flex items-center gap-2 text-purple-900 dark:text-purple-100">
            <BarChart3 className="h-5 w-5" />
            Attendance by Event Type
          </CardTitle>
        </CardHeader>
        <CardContent className="p-6">
          {/* Interactive bar chart with recharts */}
          <ResponsiveContainer width="100%" height={300}>
            <RechartsBarChart data={eventTypeBarData} margin={{ top: 10, right: 30, left: 0, bottom: 80 }}>
              <CartesianGrid strokeDasharray="3 3" />
              <XAxis 
                dataKey="type" 
                angle={-45} 
                textAnchor="end" 
                height={80}
                tick={{ fontSize: 12 }}
                interval={0}
              />
              <YAxis allowDecimals={false} />
              <Tooltip />
              <Legend />
              <Bar dataKey="attendance" fill="#a78bfa" name="Total Attendance" radius={[4, 4, 0, 0]} />
              <Bar dataKey="avgAttendance" fill="#10b981" name="Avg Attendance" radius={[4, 4, 0, 0]} />
            </RechartsBarChart>
          </ResponsiveContainer>
        </CardContent>
      </Card>

      {/* Top Attendees Section */}
      <Card className="border-0 shadow-lg">
        <CardHeader className="bg-gradient-to-r from-green-50 to-green-100 dark:from-green-950/20 dark:to-green-900/20 border-b border-green-200 dark:border-green-800">
          <CardTitle className="flex items-center gap-2 text-green-900 dark:text-green-100">
            <Users className="h-5 w-5" />
            Top Attendees
          </CardTitle>
        </CardHeader>
        <CardContent className="p-6">
          {/* Top attendees based on actual attendance data */}
          <div className="space-y-3">
            <div className="text-center mb-4">
              <p className="text-sm text-green-600 dark:text-green-400">
                Most frequent attendees based on actual check-ins
              </p>
            </div>
            
            {topAttendees.length > 0 ? (
              <div className="grid grid-cols-1 md:grid-cols-2 gap-3">
                {topAttendees.map((attendee, idx) => (
                  <Link 
                    key={attendee.id} 
                    to={`/members/${attendee.id}`}
                    className="flex items-center gap-3 p-3 bg-green-50 dark:bg-green-900/20 rounded-lg hover:bg-green-100 dark:hover:bg-green-900/30 transition-colors cursor-pointer"
                  >
                    <div className="flex items-center justify-center w-8 h-8 bg-green-500 rounded-lg text-white font-bold text-sm">
                      {idx + 1}
                    </div>
                    <div className="flex items-center gap-3 flex-1">
                      <div className="w-10 h-10 rounded-full overflow-hidden bg-green-200 dark:bg-green-800 flex items-center justify-center">
                        {attendee.image ? (
                          <img 
                            src={attendee.image} 
                            alt={attendee.name}
                            className="w-full h-full object-cover"
                            onError={(e) => {
                              e.target.style.display = 'none';
                              e.target.nextSibling.style.display = 'flex';
                            }}
                          />
                        ) : null}
                        <div className="w-full h-full flex items-center justify-center text-green-600 dark:text-green-400 font-medium text-sm" style={{ display: attendee.image ? 'none' : 'flex' }}>
                          {attendee.name.split(' ').map(n => n[0]).join('').toUpperCase()}
                        </div>
                      </div>
                      <div className="flex-1">
                        <div className="font-medium text-green-900 dark:text-green-100">
                          {attendee.name}
                        </div>
                        <div className="text-sm text-green-600 dark:text-green-400">
                          {attendee.count} event{attendee.count !== 1 ? 's' : ''} attended
                        </div>
                      </div>
                    </div>
                    <Badge className="bg-green-500 text-white">
                      {attendee.count}
                    </Badge>
                  </Link>
                ))}
              </div>
            ) : (
              <div className="text-center py-4">
                <Users className="h-8 w-8 text-green-400 mx-auto mb-2" />
                <p className="text-sm text-green-600 dark:text-green-400">No attendance data available</p>
              </div>
            )}
          </div>
        </CardContent>
      </Card>


    </div>
  );
};

export default function Events() {
  const { toast } = useToast();
  const { user } = useAuth();
  const navigate = useNavigate();
  const location = useLocation();

  const [events, setEvents] = useState([]);
  const [pastEvents, setPastEvents] = useState([]);
  const [filteredEvents, setFilteredEvents] = useState([]);
  const [filteredPastEvents, setFilteredPastEvents] = useState([]);
  const [rawEvents, setRawEvents] = useState([]); // Raw events from database for filter cards
  const [isLoading, setIsLoading] = useState(true);
  const [isLoadingPast, setIsLoadingPast] = useState(false);
  const [searchQuery, setSearchQuery] = useState('');
  const [pastSearchQuery, setPastSearchQuery] = useState('');
  const [attendance, setAttendance] = useState({});
  const [members, setMembers] = useState([]);
  const [isMemberDialogOpen, setIsMemberDialogOpen] = useState(false);
  const [selectedEvent, setSelectedEvent] = useState(null);
  const [selectedEventOriginalId, setSelectedEventOriginalId] = useState(null);
  const [selectedMembers, setSelectedMembers] = useState([]);
  const [memberSearchQuery, setMemberSearchQuery] = useState('');
  const [attendingMembers, setAttendingMembers] = useState([]);
  const [lastEventAttendance, setLastEventAttendance] = useState({});
  const [isCreateMemberOpen, setIsCreateMemberOpen] = useState(false);
  const [newMember, setNewMember] = useState({
    firstname: '',
    lastname: '',
    email: '',
    phone: '',
    status: 'visitor'
  });
  const [isCreateEventOpen, setIsCreateEventOpen] = useState(false);
  const [isEditEventOpen, setIsEditEventOpen] = useState(false);
  const [editingEvent, setEditingEvent] = useState(null);
  const [isPotluckRSVPDialogOpen, setIsPotluckRSVPDialogOpen] = useState(false);
  const [selectedPotluckEvent, setSelectedPotluckEvent] = useState(null);
  const [potluckRSVPs, setPotluckRSVPs] = useState([]);
  const [alreadyRSVPMembers, setAlreadyRSVPMembers] = useState([]);
  const [attendanceFilter, setAttendanceFilter] = useState('all');
  const [dialogTitle, setDialogTitle] = useState('');
  const [dialogDescription, setDialogDescription] = useState('');
  const [dialogButtonText, setDialogButtonText] = useState('');
  const [dialogButtonVariant, setDialogButtonVariant] = useState('');
  const [dialogButtonClassName, setDialogButtonClassName] = useState('');
  const [dialogButtonIcon, setDialogButtonIcon] = useState(null);
  const [dialogSuccessMessage, setDialogSuccessMessage] = useState('');
  const [dialogErrorMessage, setDialogErrorMessage] = useState('');
  const [dialogSectionTitle, setDialogSectionTitle] = useState('');
  const [dialogSectionDescription, setDialogSectionDescription] = useState('');
  const [selectedMonth, setSelectedMonth] = useState(new Date().toISOString().split('T')[0]);
  const [months, setMonths] = useState([
    { value: '01', label: 'January' },
    { value: '02', label: 'February' },
    { value: '03', label: 'March' },
    { value: '04', label: 'April' },
    { value: '05', label: 'May' },
    { value: '06', label: 'June' },
    { value: '07', label: 'July' },
    { value: '08', label: 'August' },
    { value: '09', label: 'September' },
    { value: '10', label: 'October' },
    { value: '11', label: 'November' },
    { value: '12', label: 'December' }
  ]);
  const [newEvent, setNewEvent] = useState({
    title: '',
    description: '',
    start_time: '',
    end_time: '',
    location: '',
    attendance_type: 'rsvp'
  });
  const [isVolunteerDialogOpen, setIsVolunteerDialogOpen] = useState(false);
  const [volunteerDialogEvent, setVolunteerDialogEvent] = useState(null);
  const [suggestedMembers, setSuggestedMembers] = useState([]);
  
  // New state for enhanced features
  const [viewMode, setViewMode] = useState('admin'); // 'admin', 'kiosk', or 'calendar'
  const [isFullKioskMode, setIsFullKioskMode] = useState(false); // Track full kiosk mode

  // Dynamically generate event type options from actual data
  const eventTypeOptions = useMemo(() => {
    const types = new Set();
    events.forEach(event => {
      if (event.event_type) {
        types.add(event.event_type);
      }
    });
    return Array.from(types).sort();
  }, [events]);
  const [currentMonth, setCurrentMonth] = useState(new Date());
  const [eventTypeFilter, setEventTypeFilter] = useState('all');
  const [dateRangeFilter, setDateRangeFilter] = useState('all');
  const [timeWindowFilter, setTimeWindowFilter] = useState('month'); // 'all', 'today', 'week', 'month', 'next30days', 'quarter', 'year'
  const [showAnalytics, setShowAnalytics] = useState(false);
  const [selectedEventForDetails, setSelectedEventForDetails] = useState(null);
  const [isEventDetailsOpen, setIsEventDetailsOpen] = useState(false);
  const [sortBy, setSortBy] = useState('date'); // 'date', 'title', 'attendance'
  const [sortOrder, setSortOrder] = useState('asc'); // 'asc', 'desc'
  const [showQuickActions, setShowQuickActions] = useState(false);
  const [bulkSelectedEvents, setBulkSelectedEvents] = useState([]);
  const [isBulkActionsOpen, setIsBulkActionsOpen] = useState(false);
  const [memberAttendanceCount, setMemberAttendanceCount] = useState({});
  const [activeTab, setActiveTab] = useState('upcoming');
  const [isEditingPastEvent, setIsEditingPastEvent] = useState(false);
  const [isAnonymousCheckinOpen, setIsAnonymousCheckinOpen] = useState(false);
  const [anonymousName, setAnonymousName] = useState('');
  const [isAutoSwitchingFilter, setIsAutoSwitchingFilter] = useState(false);

  // Kiosk mode detection
  const isKioskMode = location.pathname === '/events' && location.search.includes('kiosk=true');

  // Effect to sync URL parameters with state
  useEffect(() => {
    if (isKioskMode) {
      setViewMode('kiosk');
      setIsFullKioskMode(true);
    } else {
      setIsFullKioskMode(false);
    }
  }, [location.search, isKioskMode]);

  // Effect to ensure modals are closed on component unmount or errors
  useEffect(() => {
    const handleBeforeUnload = () => {
      // Close all modals when page is about to unload
      setIsMemberDialogOpen(false);
      setIsCreateMemberOpen(false);
      setIsCreateEventOpen(false);
      setIsEditEventOpen(false);
      setIsPotluckRSVPDialogOpen(false);
      setIsVolunteerDialogOpen(false);
      setIsAnonymousCheckinOpen(false);
      setIsBulkActionsOpen(false);
      setIsEventDetailsOpen(false);
    };

    const handleKeyDown = (event) => {
      // Force close all modals on Escape key
      if (event.key === 'Escape') {
        handleCloseDialog();
      }
    };

    // Add global function to force close modals (for debugging)
    window.forceCloseModals = () => {
      console.log('Force closing all modals...');
      handleCloseDialog();
    };

    // Add specific kiosk mode modal management
    if (isKioskMode) {
      // Only add timeout if dialog is stuck for too long (10 minutes)
      const timeoutId = setTimeout(() => {
        if (isMemberDialogOpen) {
          console.log('Kiosk mode modal timeout - forcing close');
          handleCloseDialog();
        }
      }, 600000); // 10 minutes

      return () => {
        clearTimeout(timeoutId);
        handleBeforeUnload();
      };
    }

    window.addEventListener('beforeunload', handleBeforeUnload);
    window.addEventListener('keydown', handleKeyDown);
    
    return () => {
      window.removeEventListener('beforeunload', handleBeforeUnload);
      window.removeEventListener('keydown', handleKeyDown);
      // Clean up modals on unmount
      handleBeforeUnload();
      // Remove global function
      delete window.forceCloseModals;
    };
  }, [isKioskMode]);

  const fetchEvents = useCallback(async () => {
    try {
      setIsLoading(true);
      const today = new Date();
      today.setHours(0, 0, 0, 0);

      // Check if user is authenticated
      const { data: { user }, error: authError } = await supabase.auth.getUser();
      if (authError || !user) {
        console.error('[Events] Authentication error:', authError);
        throw new Error('Authentication required. Please log in again.');
      }

      // Get current user's organization ID (including impersonation)
      const organizationId = await getCurrentUserOrganizationId();
      if (!organizationId) throw new Error('Unable to determine organization');
      
      console.log('[Events] Using organization_id:', organizationId);
      console.log('[Events] User authenticated:', user.email);

      // Debug: Check all organizations and events in the database
      const { data: allOrgs, error: orgsError } = await supabase
        .from('organizations')
        .select('id, name');

      const { data: allEventsInDB, error: allEventsInDBError } = await supabase
        .from('events')
        .select('id, title, start_date, organization_id');

      if (orgsError) {
        console.error('[Events] Error fetching organizations:', orgsError);
      } else {
        console.log('[Events] All organizations:', allOrgs);
      }

      if (allEventsInDBError) {
        console.error('[Events] Error fetching all events:', allEventsInDBError);
      } else {
        console.log('[Events] All events in database:', allEventsInDB.length);
        if (allEventsInDB.length > 0) {
          console.log('[Events] Sample events:', allEventsInDB.slice(0, 3));
        }
      }

      // Debug: Check if there are any events at all for this organization
      const { data: allEvents, error: allEventsError } = await supabase
        .from('events')
        .select('id, title, start_date, organization_id')
        .eq('organization_id', organizationId);

      if (allEventsError) {
        console.error('[Events] Error fetching all events:', allEventsError);
      } else {
        console.log('[Events] Total events for organization:', allEvents.length);
        if (allEvents.length > 0) {
          console.log('[Events] Sample events:', allEvents.slice(0, 3));
        }
      }

      // For calendar view, fetch ALL events without time filtering
      if (viewMode === 'calendar') {
        console.log('[Events] Calendar view - fetching ALL events without time filtering');
        const { data: calendarEvents, error: calendarError } = await supabase
          .from('events')
          .select(`
            *,
            event_attendance (
              id,
              member_id,
              anonymous_name
            )
          `)
          .eq('organization_id', organizationId)
          .order('start_date', { ascending: true });

        if (calendarError) {
          console.error('[Events] Error fetching calendar events:', calendarError);
          throw calendarError;
        }

        console.log('[Events] Calendar events fetched:', calendarEvents.length);
        
        // Log all event IDs to see what we're working with
        console.log('[Events] All calendar event IDs:', calendarEvents.map(e => ({ 
          id: e.id, 
          title: e.title, 
          idLength: e.id?.length,
          is_master: e.is_master,
          is_recurring: e.is_recurring,
          start_date: e.start_date
        })));
        
        // Also log master events specifically
        const masterEvents = calendarEvents.filter(e => e.is_master === true);
        console.log('[Events] Master events found:', masterEvents.map(e => ({ 
          id: e.id, 
          title: e.title, 
          is_recurring: e.is_recurring 
        })));
        
        // For now, include all events in calendar view (we'll handle malformed IDs in the edit function)
        const validCalendarEvents = calendarEvents;
        
        console.log('[Events] Calendar events to display:', validCalendarEvents.length);
        
        // Store raw events for calendar view
        setRawEvents(validCalendarEvents);
        
        // Process calendar events with attendance count
        const eventsWithAttendance = validCalendarEvents.map(event => ({
          ...event,
          attendance: event.event_attendance?.length || 0
        }));
        
        setEvents(eventsWithAttendance);
        setIsLoading(false);
        return;
      }

      // For non-calendar views, apply time-based filtering
      // Determine the date range based on time filter
      let startDate = today;
      let endDate = null;
      
      if (timeWindowFilter === 'month') {
        // For month filter, get events for the entire current month
        startDate = new Date(today.getFullYear(), today.getMonth(), 1);
        endDate = new Date(today.getFullYear(), today.getMonth() + 1, 0, 23, 59, 59, 999);
        console.log('[Events] Month filter - Date range:', startDate.toISOString(), 'to', endDate.toISOString());
      } else if (timeWindowFilter === 'week') {
        // For week filter, get events for the current week
        const weekStart = new Date(today);
        weekStart.setDate(today.getDate() - today.getDay()); // Start of week (Sunday)
        startDate = weekStart;
        const weekEnd = new Date(weekStart);
        weekEnd.setDate(weekStart.getDate() + 6); // End of week (Saturday)
        weekEnd.setHours(23, 59, 59, 999);
        endDate = weekEnd;
        console.log('[Events] Week filter - Date range:', startDate.toISOString(), 'to', endDate.toISOString());
      } else if (timeWindowFilter === 'quarter') {
        // For quarter filter, get events for the current quarter
        const quarter = Math.floor(today.getMonth() / 3);
        startDate = new Date(today.getFullYear(), quarter * 3, 1);
        endDate = new Date(today.getFullYear(), (quarter + 1) * 3, 0, 23, 59, 59, 999);
        console.log('[Events] Quarter filter - Date range:', startDate.toISOString(), 'to', endDate.toISOString());
      } else if (timeWindowFilter === 'next30days') {
        // For next 30 days filter, get events for the next 30 days
        startDate = new Date(today);
        endDate = new Date(today);
        endDate.setDate(today.getDate() + 30);
        endDate.setHours(23, 59, 59, 999);
        console.log('[Events] Next 30 days filter - Date range:', startDate.toISOString(), 'to', endDate.toISOString());
        console.log('[Events] Next 30 days filter - Today is:', today.toISOString(), 'Adding 30 days to:', endDate.toISOString());
      } else if (timeWindowFilter === 'year') {
        // For year filter, get events for the current year
        startDate = new Date(today.getFullYear(), 0, 1);
        endDate = new Date(today.getFullYear(), 11, 31, 23, 59, 59, 999);
        console.log('[Events] Year filter - Date range:', startDate.toISOString(), 'to', endDate.toISOString());
      } else {
        console.log('[Events] Default filter - Date range: from', startDate.toISOString(), 'onwards');
      }
      // For 'all' and 'today', keep the original logic (from today onwards)

      // Add a timeout to prevent hanging
      const timeoutPromise = new Promise((_, reject) => 
        setTimeout(() => reject(new Error('Request timeout')), 30000)
      );
      
      let eventsPromise;
      if (endDate) {
        // Use date range query
        eventsPromise = supabase
        .from('events')
        .select('*, event_attendance(*)')
        .eq('organization_id', organizationId)
          .gte('start_date', startDate.toISOString())
          .lte('start_date', endDate.toISOString())
        .order('start_date', { ascending: true });
      } else {
        // Use original query (from today onwards)
        eventsPromise = supabase
          .from('events')
          .select('*, event_attendance(*)')
          .eq('organization_id', organizationId)
          .gte('start_date', startDate.toISOString())
          .order('start_date', { ascending: true });
      }

      // For admin view with time filters, also fetch recurring events that started before the filter period
      // but could generate instances within the filter period
      let data, error;
      if (viewMode === 'admin' && endDate && timeWindowFilter !== 'all' && timeWindowFilter !== 'today') {
        const recurringEventsPromise = supabase
          .from('events')
          .select('*, event_attendance(*)')
          .eq('organization_id', organizationId)
          .lt('start_date', startDate.toISOString())
          .not('recurrence_pattern', 'eq', null)
          .order('start_date', { ascending: true });

        const [mainResult, recurringResult] = await Promise.all([
          Promise.race([eventsPromise, timeoutPromise]),
          Promise.race([recurringEventsPromise, timeoutPromise])
        ]);

        if (mainResult.error) throw mainResult.error;
        if (recurringResult.error) throw recurringResult.error;

        // Combine the results
        data = [...(mainResult.data || []), ...(recurringResult.data || [])];
        error = null;
        console.log('[Events] Main events:', mainResult.data?.length || 0);
        console.log('[Events] Recurring events from before filter period:', recurringResult.data?.length || 0);
        console.log('[Events] Combined events:', data.length);
      } else {
        const result = await Promise.race([eventsPromise, timeoutPromise]);
        data = result.data;
        error = result.error;
      }

      if (error) throw error;
      console.log('[Events] Fetched events count:', data.length);
      console.log('[Events] Time filter used:', timeWindowFilter);
      console.log('[Events] View mode:', viewMode);
      console.log('[Events] Raw events data:', data.map(e => ({
        id: e.id,
        title: e.title,
        start_date: e.start_date,
        recurrence_pattern: e.recurrence_pattern,
        organization_id: e.organization_id
      })));

      // Store raw events for filter cards (separate from processed events)
      setRawEvents(data);

      // Process events based on view mode and add attendance count
      let processedEvents;
      
      if (viewMode === 'kiosk') {
        // For kiosk view, filter out past events and respect time filter
        const today = new Date();
        today.setHours(0, 0, 0, 0);
        
        // Filter out past events first
        const futureEvents = data.filter(event => {
          const eventDate = new Date(event.start_date);
          return eventDate >= today;
        });
        
        // Calculate the end date based on the time filter for kiosk view
        let filterEndDate = null;
        
        if (timeWindowFilter === 'month') {
          filterEndDate = new Date(today.getFullYear(), today.getMonth() + 1, 0, 23, 59, 59, 999);
        } else if (timeWindowFilter === 'week') {
          const weekStart = new Date(today);
          weekStart.setDate(today.getDate() - today.getDay());
          const weekEnd = new Date(weekStart);
          weekEnd.setDate(weekStart.getDate() + 6);
          weekEnd.setHours(23, 59, 59, 999);
          filterEndDate = weekEnd;
        } else if (timeWindowFilter === 'quarter') {
          const quarter = Math.floor(today.getMonth() / 3);
          filterEndDate = new Date(today.getFullYear(), (quarter + 1) * 3, 0, 23, 59, 59, 999);
        } else if (timeWindowFilter === 'next30days') {
          filterEndDate = new Date(today);
          filterEndDate.setDate(today.getDate() + 30);
          filterEndDate.setHours(23, 59, 59, 999);
          console.log('[Events] Next 30 days filter - Today:', today.toISOString(), 'End date:', filterEndDate.toISOString());
        } else if (timeWindowFilter === 'year') {
          filterEndDate = new Date(today.getFullYear(), 11, 31, 23, 59, 59, 999);
        } else if (timeWindowFilter === 'today') {
          // For today, use the same day
          filterEndDate = new Date(today);
          filterEndDate.setHours(23, 59, 59, 999);
        } else {
          // For 'all', use 3 months as default
          filterEndDate = new Date();
          filterEndDate.setMonth(filterEndDate.getMonth() + 3);
        }
        
        // Filter events within the time window
        const timeFilteredEvents = futureEvents.filter(event => {
          const eventDate = new Date(event.start_date);
          const isInRange = eventDate <= filterEndDate;
          if (timeWindowFilter === 'next30days') {
            console.log('[Events] Event:', event.title, 'Date:', event.start_date, 'Parsed:', eventDate.toISOString(), 'In range:', isInRange);
          }
          return isInRange;
        });
        
        // Add attendance count to all events
        const eventsWithAttendance = timeFilteredEvents.map(event => ({
          ...event,
          attendance: event.event_attendance?.length || 0
        }));
        
        // For kiosk view, only show the next instance of recurring events
        processedEvents = eventsWithAttendance.reduce((acc, event) => {
          // If it's not a recurring event, add it
          if (!event.recurrence_pattern) {
            acc.push(event);
            return acc;
          }

          // For recurring events, check if we already have an instance of this event
          const existingEvent = acc.find(e => 
            e.title === event.title && 
            e.recurrence_pattern === event.recurrence_pattern
          );

          if (existingEvent) {
            // If we already have an instance, only keep the earlier one
            if (new Date(event.start_date) < new Date(existingEvent.start_date)) {
              acc = acc.filter(e => e.id !== existingEvent.id);
              acc.push(event);
            }
          } else {
            acc.push(event);
          }
          return acc;
        }, []);
        
        console.log('[Events] Kiosk view processing:');
        console.log('[Events] - Time filter:', timeWindowFilter);
        console.log('[Events] - Filter end date:', format(filterEndDate, 'yyyy-MM-dd'));
        console.log('[Events] - Future events count:', futureEvents.length);
        console.log('[Events] - Time filtered events count:', timeFilteredEvents.length);
        console.log('[Events] - Final processed events count:', processedEvents.length);
      } else {
        // For admin and calendar views, show all future events within the time filter
        // Filter out past events first
        const today = new Date();
        today.setHours(0, 0, 0, 0);
        
        const futureEvents = data.filter(event => {
          const eventDate = new Date(event.start_date);
          return eventDate >= today;
        });
        
        // Add attendance count to all events
        const eventsWithAttendance = futureEvents.map(event => ({
          ...event,
          attendance: event.event_attendance?.length || 0
        }));
        
        // For admin view, generate all recurring event instances within the time filter
        if (viewMode === 'admin') {
          // Calculate the end date based on the time filter
          let filterEndDate = null;
          const today = new Date();
          
          if (timeWindowFilter === 'month') {
            filterEndDate = new Date(today.getFullYear(), today.getMonth() + 1, 0, 23, 59, 59, 999);
          } else if (timeWindowFilter === 'week') {
            const weekStart = new Date(today);
            weekStart.setDate(today.getDate() - today.getDay());
            const weekEnd = new Date(weekStart);
            weekEnd.setDate(weekStart.getDate() + 6);
            weekEnd.setHours(23, 59, 59, 999);
            filterEndDate = weekEnd;
          } else if (timeWindowFilter === 'quarter') {
            const quarter = Math.floor(today.getMonth() / 3);
            filterEndDate = new Date(today.getFullYear(), (quarter + 1) * 3, 0, 23, 59, 59, 999);
          } else if (timeWindowFilter === 'year') {
            filterEndDate = new Date(today.getFullYear(), 11, 31, 23, 59, 59, 999);
          } else if (timeWindowFilter === 'today') {
            // For today, use the same day
            filterEndDate = new Date(today);
            filterEndDate.setHours(23, 59, 59, 999);
          } else if (timeWindowFilter === 'next30days') {
            // For next 30 days filter, get events for the next 30 days
            filterEndDate = new Date(today);
            filterEndDate.setDate(today.getDate() + 30);
            filterEndDate.setHours(23, 59, 59, 999);
            console.log('[Events] Next 30 days filter - Today:', today.toISOString(), 'End date:', filterEndDate.toISOString());
          } else {
            // For 'all', use 3 months as default
            filterEndDate = new Date();
            filterEndDate.setMonth(filterEndDate.getMonth() + 3);
          }
          
          console.log('[Events] Time filter:', timeWindowFilter);
          console.log('[Events] Filter end date:', format(filterEndDate, 'yyyy-MM-dd'));
          
          processedEvents = processRecurringEvents(eventsWithAttendance, filterEndDate);
        } else {
          // For calendar view, use the events as-is (calendar handles recurring events separately)
          processedEvents = eventsWithAttendance;
        }
      }

      console.log('[Events] Processed events count:', processedEvents.length);
      console.log('[Events] View mode processing:', viewMode);
      
      // Debug: Show some sample events
      if (processedEvents.length > 0) {
        console.log('[Events] Sample processed events:', processedEvents.slice(0, 3).map(e => ({
          title: e.title,
          date: e.start_date,
          recurring: !!e.recurrence_pattern,
          is_instance: e.is_instance
        })));
      }
      
      // Debug: Check for today's events specifically
      const todayDate = new Date();
      todayDate.setHours(0, 0, 0, 0);
      const tomorrowDate = new Date(todayDate);
      tomorrowDate.setDate(tomorrowDate.getDate() + 1);
      
      const todaysEvents = processedEvents.filter(event => {
        const eventDate = new Date(event.start_date);
        eventDate.setHours(0, 0, 0, 0);
        return eventDate.getTime() === todayDate.getTime();
      });
      
      console.log('[Events] Today\'s date:', format(todayDate, 'yyyy-MM-dd'));
      console.log('[Events] Events for today:', todaysEvents.length);
      if (todaysEvents.length > 0) {
        console.log('[Events] Today\'s events:', todaysEvents.map(e => ({
          title: e.title,
          date: e.start_date,
          recurring: !!e.recurrence_pattern,
          is_instance: e.is_instance
        })));
      }

      setEvents(processedEvents);
      setFilteredEvents(processedEvents);

      // Auto-switch to next 30 days if no events in current month and we're on month filter
      if (timeWindowFilter === 'month' && processedEvents.length === 0 && !isAutoSwitchingFilter) {
        console.log('[Events] No events found for current month, switching to next 30 days filter');
        setIsAutoSwitchingFilter(true);
        setTimeWindowFilter('next30days');
      } else if (isAutoSwitchingFilter) {
        // Reset the flag after auto-switching
        setIsAutoSwitchingFilter(false);
      }
    } catch (error) {
      console.error('Error fetching events:', error);
      toast({
        title: 'Error',
        description: 'Failed to load events',
        variant: 'destructive'
      });
    } finally {
      setIsLoading(false);
    }
  }, [toast, timeWindowFilter, viewMode]);

  // New function to fetch events for the entire month
  const fetchMonthEvents = useCallback(async (month) => {
    try {
      const organizationId = await getCurrentUserOrganizationId();
      if (!organizationId) throw new Error('Unable to determine organization');
      
      // Check if user is authenticated
      const { data: { user }, error: authError } = await supabase.auth.getUser();
      if (authError || !user) {
        console.error('[Events] Authentication error:', authError);
        throw new Error('Authentication required. Please log in again.');
      }
      
      // Calculate start and end of the month
      const startOfMonthDate = startOfMonth(month);
      const endOfMonthDate = endOfMonth(month);
      
      console.log('[Events] Fetching events for month:', format(month, 'MMMM yyyy'));
      console.log('[Events] Date range:', format(startOfMonthDate, 'yyyy-MM-dd'), 'to', format(endOfMonthDate, 'yyyy-MM-dd'));
      console.log('[Events] User authenticated:', user.email);
      console.log('[Events] Organization ID:', organizationId);

      let data = [];

      try {
        // First, get events that start within the month
        const { data: monthEvents, error: monthError } = await supabase
          .from('events')
          .select('*, event_attendance(*)')
          .eq('organization_id', organizationId)
          .gte('start_date', startOfMonthDate.toISOString())
          .lte('start_date', endOfMonthDate.toISOString())
          .order('start_date', { ascending: true });

        if (monthError) {
          console.error('[Events] Month events query error:', monthError);
          throw monthError;
        }
        data = [...(monthEvents || [])];

        // Also get recurring events that started before this month but could generate instances for this month
        const { data: recurringEvents, error: recurringError } = await supabase
          .from('events')
          .select('*, event_attendance(*)')
          .eq('organization_id', organizationId)
          .lt('start_date', startOfMonthDate.toISOString())
          .not('recurrence_pattern', 'eq', null)
          .order('start_date', { ascending: true });

        if (recurringError) {
          console.error('[Events] Recurring events query error:', recurringError);
          throw recurringError;
        }
        data = [...data, ...(recurringEvents || [])];

      } catch (complexQueryError) {
        console.warn('[Events] Complex query failed, trying simpler approach:', complexQueryError);
        
        // Fallback: Just get events for the month without attendance data
        const { data: simpleEvents, error: simpleError } = await supabase
          .from('events')
          .select('*')
          .eq('organization_id', organizationId)
          .gte('start_date', startOfMonthDate.toISOString())
          .lte('start_date', endOfMonthDate.toISOString())
          .order('start_date', { ascending: true });

        if (simpleError) {
          console.error('[Events] Simple query also failed:', simpleError);
          throw simpleError;
        }
        data = simpleEvents || [];
      }

      console.log('[Events] Month events count:', data.length);

      // Process events and add attendance count
      const processedEvents = data.map(event => ({
        ...event,
        attendance: event.event_attendance?.length || 0
      }));

      // Deduplicate events by ID before processing recurring events
      const uniqueEvents = processedEvents.filter((event, index, self) => 
        index === self.findIndex(e => e.id === event.id)
      );
      
      console.log('[Events] Unique events after deduplication:', uniqueEvents.length);

      // Process recurring events to generate instances for the month
      const eventsWithRecurring = processRecurringEventsForMonth(uniqueEvents, month, processedEvents);

      // Helper function to normalize event titles for better deduplication
      const normalizeTitle = (title) => {
        return title
          .toLowerCase()
          .replace(/[^\w\s]/g, '') // Remove punctuation
          .replace(/\s+/g, ' ') // Normalize whitespace
          .replace(/minitry/g, 'ministry') // Fix common typo
          .trim();
      };

      // Final deduplication by normalized event title and date to ensure no duplicates in calendar
      const finalEvents = eventsWithRecurring.filter((event, index, self) => {
        const normalizedTitle = normalizeTitle(event.title);
        const eventKey = `${normalizedTitle}_${format(new Date(event.start_date), 'yyyy-MM-dd')}`;
        return index === self.findIndex(e => {
          const eNormalizedTitle = normalizeTitle(e.title);
          return `${eNormalizedTitle}_${format(new Date(e.start_date), 'yyyy-MM-dd')}` === eventKey;
        });
      });

      console.log('[Events] Final events after all deduplication:', finalEvents.length);
      
      // Debug: Show the final events and their dates
      finalEvents.forEach(event => {
        console.log(`[Events] Final event: ${event.title} on ${format(new Date(event.start_date), 'EEEE, MMMM d, yyyy')}`);
      });

      console.log('[Events] fetchMonthEvents completed successfully');
      return finalEvents;
    } catch (error) {
      console.error('Error fetching month events:', error);
      
      // Provide more specific error messages
      let errorMessage = 'Failed to load month events';
      if (error.message?.includes('Authentication required')) {
        errorMessage = 'Please log in again to view events';
      } else if (error.message?.includes('401')) {
        errorMessage = 'Authentication error. Please refresh the page and try again.';
      } else if (error.message?.includes('timeout')) {
        errorMessage = 'Request timed out. Please try again.';
      }
      
      toast({
        title: 'Error',
        description: errorMessage,
        variant: 'destructive'
      });
      return [];
    }
  }, [toast]);

  // State for calendar events
  const [calendarEvents, setCalendarEvents] = useState([]);
  const [isCalendarLoading, setIsCalendarLoading] = useState(false);
  const [showEditChoiceDialog, setShowEditChoiceDialog] = useState(false);
  const [eventToEdit, setEventToEdit] = useState(null);
  const [masterEventToEdit, setMasterEventToEdit] = useState(null);

  // Fetch calendar events when view mode changes to calendar
  useEffect(() => {
    if (viewMode === 'calendar') {
      console.log('[Calendar] Switching to calendar view, fetching events...');
      // Reset to current month when switching to calendar view
      setCurrentMonth(new Date());
      fetchEvents();
    }
  }, [viewMode, fetchEvents]);

  const fetchPastEvents = useCallback(async () => {
    try {
      setIsLoadingPast(true);
      const today = new Date();
      today.setHours(0, 0, 0, 0);
      
      // Determine the date range based on time filter for past events
      let startDate = new Date();
      startDate.setDate(startDate.getDate() - 7); // Default to 7 days ago
      startDate.setHours(0, 0, 0, 0);
      
      // Adjust the past events range based on the current time filter
      if (timeWindowFilter === 'month') {
        // For month filter, get past events from the beginning of the current month
        startDate = new Date(today.getFullYear(), today.getMonth(), 1);
      } else if (timeWindowFilter === 'week') {
        // For week filter, get past events from the beginning of the current week
        const weekStart = new Date(today);
        weekStart.setDate(today.getDate() - today.getDay()); // Start of week (Sunday)
        startDate = weekStart;
      } else if (timeWindowFilter === 'quarter') {
        // For quarter filter, get past events from the beginning of the current quarter
        const quarter = Math.floor(today.getMonth() / 3);
        startDate = new Date(today.getFullYear(), quarter * 3, 1);
      } else if (timeWindowFilter === 'year') {
        // For year filter, get past events from the beginning of the current year
        startDate = new Date(today.getFullYear(), 0, 1);
      } else if (timeWindowFilter === 'today') {
        // For today filter, get past events from yesterday
        startDate = new Date(today);
        startDate.setDate(startDate.getDate() - 1);
      }
      // For 'all', keep the default 7 days ago

      // Get current user's organization ID (including impersonation)
      const organizationId = await getCurrentUserOrganizationId();
      if (!organizationId) throw new Error('Unable to determine organization');
      
      console.log('[Events] Using organization_id (past):', organizationId);
      console.log('[Events] Past events date range:', startDate.toISOString(), 'to', today.toISOString());

      const { data, error } = await supabase
        .from('events')
        .select('*, event_attendance(*)')
        .eq('organization_id', organizationId)
        .gte('start_date', startDate.toISOString())
        .lt('start_date', today.toISOString())
        .order('start_date', { ascending: false });

      if (error) throw error;
      console.log('[Events] Past events count:', data.length);

      // Process past events and add attendance count
      const processedPastEvents = data.map(event => ({
        ...event,
        attendance: event.event_attendance?.length || 0
      }));

      setPastEvents(processedPastEvents);
      setFilteredPastEvents(processedPastEvents);
    } catch (error) {
      console.error('Error fetching past events:', error);
      toast({
        title: 'Error',
        description: 'Failed to load past events',
        variant: 'destructive'
      });
    } finally {
      setIsLoadingPast(false);
    }
  }, [toast, timeWindowFilter]);

  // Enhanced filtering effect with event type filter
  useEffect(() => {
    let filtered = [...events];

    // Apply search filter
    if (searchQuery) {
      filtered = filtered.filter(event =>
        event.title.toLowerCase().includes(searchQuery.toLowerCase()) ||
        event.description?.toLowerCase().includes(searchQuery.toLowerCase()) ||
        event.location?.toLowerCase().includes(searchQuery.toLowerCase())
      );
    }

    // Apply event type filter
    if (eventTypeFilter !== 'all') {
      filtered = filtered.filter(event => event.event_type === eventTypeFilter);
    }

    // Apply attendance filter
    if (attendanceFilter !== 'all') {
      filtered = filtered.filter(event => {
        const attendance = event.attendance || 0;
        switch (attendanceFilter) {
          case 'attending':
            return attendance > 0;
          case 'not_attending':
            return attendance === 0;
          case 'high_attendance':
            return attendance >= 10;
          case 'low_attendance':
            return attendance > 0 && attendance < 5;
          default:
        return true;
        }
      });
    }

    // Apply time window filter (only for 'today' since others are handled at DB level)
    if (timeWindowFilter === 'today') {
      const now = new Date();
      const today = new Date(now.getFullYear(), now.getMonth(), now.getDate());
      
      filtered = filtered.filter(event => {
        const eventDate = new Date(event.start_date);
        const eventDateOnly = new Date(eventDate.getFullYear(), eventDate.getMonth(), eventDate.getDate());
        return eventDateOnly.getTime() === today.getTime();
      });
    }

    // Apply sorting
    filtered.sort((a, b) => {
      let aValue, bValue;
      
      switch (sortBy) {
        case 'title':
          aValue = a.title.toLowerCase();
          bValue = b.title.toLowerCase();
          break;
        case 'attendance':
          aValue = a.attendance || 0;
          bValue = b.attendance || 0;
          break;
        case 'location':
          aValue = (a.location || '').toLowerCase();
          bValue = (b.location || '').toLowerCase();
          break;
        case 'created':
          aValue = new Date(a.created_at || a.start_date);
          bValue = new Date(b.created_at || b.start_date);
          break;
        case 'date':
        default:
          aValue = new Date(a.start_date);
          bValue = new Date(b.start_date);
          break;
      }
      
      if (sortOrder === 'asc') {
        return aValue > bValue ? 1 : -1;
      } else {
        return aValue < bValue ? 1 : -1;
      }
    });

    setFilteredEvents(filtered);
  }, [events, searchQuery, eventTypeFilter, attendanceFilter, sortBy, sortOrder]);

  // Filter past events
  useEffect(() => {
    let filtered = [...pastEvents];

    // Apply search filter
    if (pastSearchQuery) {
      filtered = filtered.filter(event =>
        event.title.toLowerCase().includes(pastSearchQuery.toLowerCase()) ||
        event.location?.toLowerCase().includes(pastSearchQuery.toLowerCase())
      );
    }

    setFilteredPastEvents(filtered);
  }, [pastEvents, pastSearchQuery]);

  // Initial fetch
  useEffect(() => {
    fetchEvents();
    fetchPastEvents();
  }, [fetchEvents, fetchPastEvents]);

  const generateNextInstance = (event) => {
    if (!event.is_recurring) return null;

    const lastDate = new Date(event.start_date);
    const duration = new Date(event.end_date) - lastDate;
    let nextDate;

    switch (event.recurrence_pattern) {
      case 'weekly':
        nextDate = new Date(lastDate);
        nextDate.setDate(nextDate.getDate() + 7);
        break;
      case 'biweekly':
        nextDate = new Date(lastDate);
        nextDate.setDate(nextDate.getDate() + 14);
        break;
      case 'monthly':
        nextDate = new Date(lastDate);
        nextDate.setMonth(nextDate.getMonth() + 1);
        break;
      case 'monthly_weekday':
        nextDate = new Date(lastDate);
        nextDate.setMonth(nextDate.getMonth() + 1);
        // Adjust to the correct week and weekday
        const week = parseInt(event.monthly_week);
        const weekday = parseInt(event.monthly_weekday);
        nextDate.setDate(1); // Start from the first day of the month
        while (nextDate.getDay() !== weekday) {
          nextDate.setDate(nextDate.getDate() + 1);
        }
        nextDate.setDate(nextDate.getDate() + (week - 1) * 7);
        break;
      default:
        return null;
    }

    const nextEndDate = new Date(nextDate.getTime() + duration);

    return {
      ...event,
      id: `${event.id}-${nextDate.toISOString()}`,
      start_date: nextDate.toISOString(),
      end_date: nextEndDate.toISOString(),
      is_instance: true,
      parent_event_id: event.id
    };
  };

  // Helper function to generate recurring events
  const generateRecurringEvents = (event) => {
    const occurrences = [];
    const startDate = new Date(event.start_date);
    const endDate = new Date(event.end_date);
    const duration = endDate.getTime() - startDate.getTime();
    
    // Only generate the next occurrence
    const today = new Date();
    today.setHours(0, 0, 0, 0);
    
    let currentDate = new Date(startDate);
    
    // Find the next occurrence from today
    while (currentDate < today) {
      switch (event.recurrence_pattern) {
        case 'daily':
          currentDate.setDate(currentDate.getDate() + 1);
          break;
        case 'weekly':
          currentDate.setDate(currentDate.getDate() + 7);
          break;
        case 'biweekly':
          currentDate.setDate(currentDate.getDate() + 14);
          break;
        case 'monthly':
          currentDate.setMonth(currentDate.getMonth() + 1);
          break;
        default:
          currentDate.setDate(currentDate.getDate() + 7); // Default to weekly
      }
    }
    
    // Only add the next occurrence
    const occurrenceEndDate = new Date(currentDate.getTime() + duration);
    const instanceId = `${event.id}-${currentDate.toISOString()}`;
    
    occurrences.push({
      ...event,
      id: instanceId,
      start_date: currentDate.toISOString(),
      end_date: occurrenceEndDate.toISOString(),
              attendance: event.event_attendance?.length || 0,
      is_instance: true,
      parent_event_id: event.id
    });
    
    return occurrences;
  };

  const fetchEventsFromWebsite = async () => {
    try {
      const response = await fetch('http://localhost:3001/api/events/fetch', {
        method: 'POST',
        headers: {
          'Accept': 'application/json',
          'Content-Type': 'application/json'
        }
      });

      if (!response.ok) {
        throw new Error(`Failed to fetch events: ${response.status} ${response.statusText}`);
      }

      const result = await response.json();
      toast({
        title: "Success",
        description: `Updated ${result.count} events.`
      });

      // Refresh the events list
      fetchEvents();
    } catch (error) {
      toast({
        variant: "destructive",
        title: "Error",
        description: error.message || "Failed to fetch events from website."
      });
    }
  };

  useEffect(() => {
    fetchEvents();
  }, [fetchEvents]);

  // Add this debug log
  useEffect(() => {
    // console.log('Current events:', events);
  }, [events]);

  const getStatusColor = (status) => {
    switch (status) {
      case 'attending':
        return 'bg-green-500';
      case 'declined':
        return 'bg-red-500';
      default:
        return 'bg-yellow-500';
    }
  };

  // Helper function to extract actual event ID from generated instance IDs
  const getActualEventId = (eventId) => {
    if (!eventId) return eventId;
    
    // Check if this is a generated recurring event instance
    if ((eventId.includes('-') || eventId.includes('_')) && eventId.length > 36) {
      // Extract the original event ID from the generated instance ID
      if (eventId.includes('_')) {
        return eventId.split('_')[0];
      } else if (eventId.includes('-')) {
        // For the format like "sunday-morning-worship-service-1746381600000-2025-07-20t18-00-00-000z"
        const timestampPattern = /\d{4}-\d{2}-\d{2}t\d{2}-\d{2}-\d{2}-\d{3}z$/i;
        const match = eventId.match(timestampPattern);
        if (match) {
          return eventId.substring(0, match.index);
        } else {
          // Fallback: try to find the last numeric part that looks like a timestamp
          const parts = eventId.split('-');
          if (parts.length >= 2) {
            const timestampIndex = parts.findIndex(part => part.includes('t'));
            if (timestampIndex !== -1) {
              return parts.slice(0, timestampIndex).join('-');
            } else {
              return parts.slice(0, -1).join('-');
            }
          }
        }
      }
    }
    
    return eventId;
  };

  const fetchMembers = useCallback(async () => {
    try {
      // Get current user's organization ID (including impersonation)
      const organizationId = await getCurrentUserOrganizationId();
      if (!organizationId) throw new Error('Unable to determine organization');

      const { data, error } = await supabase
        .from('members')
        .select('*')
        .eq('organization_id', organizationId)
        .order('firstname', { ascending: true });
      
      if (error) throw error;
      setMembers(data || []);
    } catch (error) {
      console.error('Error fetching members:', error);
      alert('Failed to load members. Please try again.');
    }
  }, []);

  // Load members when component mounts
  useEffect(() => {
    fetchMembers();
  }, [fetchMembers]);

  // Add function to fetch last event attendance
  const fetchLastEventAttendance = async (eventId) => {
    try {
      // Get the actual event ID for database operations
      let actualEventId = eventId;
      
      // Check if this is a generated recurring event instance
      if (eventId && (eventId.includes('-') || eventId.includes('_')) && eventId.length > 36) {
        // Extract the original event ID from the generated instance ID
        if (eventId.includes('_')) {
          actualEventId = eventId.split('_')[0];
        } else if (eventId.includes('-')) {
          // For the format like "sunday-morning-worship-service-1746381600000-2025-07-20t18-00-00-000z"
          const timestampPattern = /\d{4}-\d{2}-\d{2}t\d{2}-\d{2}-\d{2}-\d{3}z$/i;
          const match = eventId.match(timestampPattern);
          if (match) {
            actualEventId = eventId.substring(0, match.index);
          } else {
            // Fallback: try to find the last numeric part that looks like a timestamp
            const parts = eventId.split('-');
            if (parts.length >= 2) {
              const timestampIndex = parts.findIndex(part => part.includes('t'));
              if (timestampIndex !== -1) {
                actualEventId = parts.slice(0, timestampIndex).join('-');
              } else {
                actualEventId = parts.slice(0, -1).join('-');
              }
            }
          }
        }
      }
      
      const { data, error } = await supabase
        .from('event_attendance')
        .select(`
          member_id,
          status,
          events!inner (
            start_date
          )
        `)
        .eq('event_id', actualEventId)
        .order('events(start_date)', { ascending: false })
        .limit(1);

      if (error) throw error;

      // Create a map of member_id to their attendance status
      const attendanceMap = {};
      if (data && data.length > 0) {
        data.forEach(record => {
          attendanceMap[record.member_id] = record.status;
        });
      }
      setLastEventAttendance(attendanceMap);
    } catch (error) {
      console.error('Error fetching last event attendance:', error);
    }
  };

  const handleRSVP = async (event) => {
    try {
      // For recurring events, we need to find the original event to get all the event data
      let eventToUse = event;
      
      // Check if this is a generated recurring event instance
      if (event.id && (event.id.includes('-') || event.id.includes('_')) && event.id.length > 36) {
        // Extract the original event ID from the generated instance ID
        let originalEventId;
        if (event.id.includes('_')) {
          originalEventId = event.id.split('_')[0];
        } else if (event.id.includes('-')) {
          // For the format like "sunday-morning-worship-service-1746381600000-2025-07-20t18-00-00-000z"
          const timestampPattern = /\d{4}-\d{2}-\d{2}t\d{2}-\d{2}-\d{2}-\d{3}z$/i;
          const match = event.id.match(timestampPattern);
          if (match) {
            originalEventId = event.id.substring(0, match.index);
          } else {
            // Fallback: try to find the last numeric part that looks like a timestamp
            const parts = event.id.split('-');
            if (parts.length >= 2) {
              const timestampIndex = parts.findIndex(part => part.includes('t'));
              if (timestampIndex !== -1) {
                originalEventId = parts.slice(0, timestampIndex).join('-');
              } else {
                originalEventId = parts.slice(0, -1).join('-');
              }
            }
          }
        }
        
        if (originalEventId) {
          // Find the original event in our events list
          const originalEvent = events.find(e => e.id === originalEventId);
          
          if (originalEvent) {
            eventToUse = originalEvent;
          }
        }
      }
      
      // Reset all state first
      setSelectedEvent(eventToUse);
      setSelectedMembers([]);
      setMemberSearchQuery('');
      setIsMemberDialogOpen(true);
      
      // Get the actual event ID for database operations
      const actualEventId = getActualEventId(event.id);
      


      // Fetch last event attendance
      await fetchLastEventAttendance(actualEventId);
      
      // Check if this is a past event
      const eventDate = new Date(eventToUse.start_date);
      const today = new Date();
      today.setHours(0, 0, 0, 0);
      const isPastEvent = eventDate < today;
      setIsEditingPastEvent(isPastEvent);
      
      try {
        // Fetch all members
        const { data: allMembers, error: membersError } = await supabase
          .from('members')
          .select('*')
          .order('firstname');

        if (membersError) throw membersError;

        // Fetch already RSVP'd/Checked In People (including anonymous attendees) with member data
        const { data: attendanceData, error: attendanceError } = await supabase
          .from('event_attendance')
          .select(`
            id,
            member_id,
            anonymous_name,
            members (
              id,
              firstname,
              lastname,
              email,
              image_url
            )
          `)
          .eq('event_id', actualEventId);

        if (attendanceError) throw attendanceError;

        // Get IDs of members who have already RSVP'd/checked in
        const attendingMemberIds = attendanceData
          .filter(record => record.member_id) // Only include records with member_id
          .map(record => record.member_id);
        
        // Filter out members who have already RSVP'd/checked in
        const availableMembers = allMembers.filter(member => !attendingMemberIds.includes(member.id));
        
        // Get the full member data for already RSVP'd/Checked In People
        const alreadyAttendingMembers = attendanceData
          .filter(record => record.members) // Only include records with member data
          .map(record => record.members);
        
        // Add anonymous attendees to the already attending list
        const anonymousAttendees = attendanceData
          .filter(record => record.anonymous_name && !record.member_id)
          .map(record => ({
            id: `anonymous-${record.id}`,
            firstname: 'Anonymous',
            lastname: '',
            email: null,
            image_url: null,
            isAnonymous: true
          }));
        
        const allAttendingMembers = [...alreadyAttendingMembers, ...anonymousAttendees];

        // If this is a recurring event, get attendance suggestions based on previous instances
        let suggestedMembers = [];
        let attendanceCounts = {};
        if (eventToUse.is_recurring || eventToUse.recurrence_pattern) {
          try {
            // Get previous instances of this event (or similar events of the same type)
            const { data: previousAttendance, error: prevError } = await supabase
              .from('event_attendance')
              .select(`
                member_id,
                status,
                events!inner (
                  id,
                  title,
                  event_type,
                  start_date,
                  is_recurring,
                  recurrence_pattern
                )
              `)
              .eq('events.event_type', eventToUse.event_type)
              .eq('events.is_recurring', true)
              .gte('events.start_date', new Date(Date.now() - 90 * 24 * 60 * 60 * 1000).toISOString()); // Last 90 days

            if (!prevError && previousAttendance) {
              // Count attendance frequency for each member
              previousAttendance.forEach(record => {
                const memberId = record.member_id;
                attendanceCounts[memberId] = (attendanceCounts[memberId] || 0) + 1;
              });

              // Sort members by attendance frequency (most frequent first)
              const sortedMemberIds = Object.keys(attendanceCounts)
                .sort((a, b) => attendanceCounts[b] - attendanceCounts[a]);

              // Get the top 10 most frequent attendees who are available
              const topAttendees = sortedMemberIds
                .slice(0, 10)
                .map(memberId => availableMembers.find(m => m.id === memberId))
                .filter(Boolean);

              suggestedMembers = topAttendees;
            }
          } catch (error) {
            console.error('Error fetching attendance suggestions:', error);
            // Continue without suggestions if there's an error
          }
        }

        // Sort available members: suggested members first, then alphabetically
        const sortedAvailableMembers = [
          ...suggestedMembers,
          ...availableMembers.filter(member => !suggestedMembers.find(s => s.id === member.id))
        ];

        setMembers(sortedAvailableMembers);
        setSuggestedMembers(suggestedMembers);
        setMemberAttendanceCount(attendanceCounts);
        setAlreadyRSVPMembers(allAttendingMembers || []);
      } catch (error) {
        console.error('Error fetching members:', error);
        toast({
          variant: "destructive",
          title: "Error",
          description: "Failed to load members. Please try again."
        });
      }
    } catch (error) {
      toast({
        variant: "destructive",
        title: "Error",
        description: "Failed to load existing RSVPs. Please try again."
      });
    }
  };

  const handleMemberClick = async (member) => {
    try {
      // Use the original event ID for adding new attendance records
      // This is the ID that was passed to handleOpenDialog (could be a generated instance ID)
      let actualEventId = selectedEventOriginalId || selectedEvent.id;
      
      // For recurring events, we need to use the base event ID (without timestamp)
      if (selectedEvent.is_instance && selectedEvent.id.includes('_')) {
        // Extract the base event ID from the instance ID
        const baseEventId = selectedEvent.id.split('_')[0];
        console.log('🔍 Using base event ID for adding attendance:', baseEventId);
        actualEventId = baseEventId;
      }
      
      // Add Person to event attendance using the actual event ID
      const { data: attendanceData, error } = await supabase
        .from('event_attendance')
        .upsert({
          event_id: actualEventId,
          member_id: member.id,
          status: 'attending'
        })
        .select()
        .single();

      if (error) throw error;

      // Trigger automation for event attendance
      console.log('🔍 User object for event attendance:', user);
      
      // Get organization_id (including impersonation)
      const organizationId = await getCurrentUserOrganizationId();
      
      if (organizationId) {
        try {
          console.log('🚀 Triggering event_attendance automation for member:', member);
          console.log('🎯 Event data:', selectedEvent);
          const triggerData = {
            id: attendanceData.id,
            event_id: actualEventId,
            member_id: member.id,
            status: 'attending',
            event_type: selectedEvent.event_type,
            member_type: member.status === 'visitor' ? 'visitor' : (member.member_type || 'adult'),
            attendance_status: 'attended',
            is_first_visit: member.status === 'visitor',
            event_date: selectedEvent.start_date,
            firstname: member.firstname,
            lastname: member.lastname,
            phone: member.phone
          };
          console.log('📊 Trigger data:', triggerData);
          await automationService.triggerAutomation(
            'event_attendance',
            triggerData,
            organizationId
          );
        } catch (automationError) {
          console.error('Automation trigger failed:', automationError);
          // Don't fail the main operation if automation fails
        }
      } else {
        console.log('❌ No organization_id found for event attendance, skipping automation');
      }

      // Update local state
      setSelectedMembers(prev => [...prev, member.id]);
      setMemberSearchQuery('');

      // Add member to already checked-in list and remove from available list
      setAlreadyRSVPMembers(prev => [...prev, member]);
      setMembers(prev => prev.filter(m => m.id !== member.id));

      toast({
        title: "Success",
        description: "Member added to the event."
      });

      // Refresh the events list to update attendance count
      await fetchEvents();

      // Refresh the available members list to ensure consistency for all event types
      try {
        try {
          // Fetch current attendance data to get accurate lists
          const { data: attendanceData, error: attendanceError } = await supabase
            .from('event_attendance')
            .select(`
              member_id,
              members (
                id,
                firstname,
                lastname,
                email,
                image_url
              )
            `)
            .eq('event_id', actualEventId);

          if (!attendanceError && attendanceData) {
            // Get IDs of members who have already checked in
            const attendingMemberIds = attendanceData.map(record => record.member_id);
            
            // Get the full member data for already checked in people
            const alreadyAttendingMembers = attendanceData.map(record => record.members);
            
            // Update the already checked-in list
            setAlreadyRSVPMembers(alreadyAttendingMembers);
            
            // Fetch all members and filter out those who have already checked in
            const { data: allMembers, error: membersError } = await supabase
              .from('members')
              .select('*')
              .order('firstname');

            if (!membersError && allMembers) {
              // Filter out members who have already checked in
              const availableMembers = allMembers.filter(member => !attendingMemberIds.includes(member.id));
              
              // Recalculate suggested members based on available members only
              let suggestedMembers = [];
              let attendanceCounts = {};
              
              if (selectedEvent.is_recurring || selectedEvent.recurrence_pattern) {
                try {
                  // Get previous instances of this event (or similar events of the same type)
                  const { data: previousAttendance, error: prevError } = await supabase
                    .from('event_attendance')
                    .select(`
                      member_id,
                      status,
                      events!inner (
                        id,
                        title,
                        event_type,
                        start_date,
                        is_recurring,
                        recurrence_pattern
                      )
                    `)
                    .eq('events.event_type', selectedEvent.event_type)
                    .eq('events.is_recurring', true)
                    .gte('events.start_date', new Date(Date.now() - 90 * 24 * 60 * 60 * 1000).toISOString()); // Last 90 days

                  if (!prevError && previousAttendance) {
                    // Count attendance frequency for each member
                    previousAttendance.forEach(record => {
                      const memberId = record.member_id;
                      attendanceCounts[memberId] = (attendanceCounts[memberId] || 0) + 1;
                    });

                    // Sort members by attendance frequency (most frequent first)
                    const sortedMemberIds = Object.keys(attendanceCounts)
                      .sort((a, b) => attendanceCounts[b] - attendanceCounts[a]);

                    // Get the top 10 most frequent attendees who are available
                    const topAttendees = sortedMemberIds
                      .slice(0, 10)
                      .map(memberId => availableMembers.find(m => m.id === memberId))
                      .filter(Boolean);

                    suggestedMembers = topAttendees;
                  }
                } catch (error) {
                  console.error('Error fetching attendance suggestions:', error);
                  // Continue without suggestions if there's an error
                }
              }

              // Sort available members: suggested members first, then alphabetically
              const sortedAvailableMembers = [
                ...suggestedMembers,
                ...availableMembers.filter(member => !suggestedMembers.find(s => s.id === member.id))
              ];

              setMembers(sortedAvailableMembers);
              setSuggestedMembers(suggestedMembers);
              setMemberAttendanceCount(attendanceCounts);
            }
          }
        } catch (error) {
          console.error('Error refreshing member lists:', error);
        }
      } catch (error) {
        console.error('Error refreshing member lists:', error);
      }

      // Keep dialog open for check-in events to allow multiple check-ins
    } catch (error) {
      toast({
        variant: "destructive",
        title: "Error",
        description: "Failed to add person to the event. Please try again."
      });
    }
  };

  const handleAnonymousCheckin = async () => {
    try {
      // Get the actual event ID for database operations
      // If this is a generated instance ID, extract the original event ID
      let actualEventId = selectedEvent.id;
      
      // Check if this is a generated recurring event instance
      if (selectedEvent.id && (selectedEvent.id.includes('-') || selectedEvent.id.includes('_')) && selectedEvent.id.length > 36) {
        // Extract the original event ID from the generated instance ID
        if (selectedEvent.id.includes('_')) {
          actualEventId = selectedEvent.id.split('_')[0];
        } else if (selectedEvent.id.includes('-')) {
          // For the format like "sunday-morning-worship-service-1746381600000-2025-07-20t18-00-00-000z"
          const timestampPattern = /\d{4}-\d{2}-\d{2}t\d{2}-\d{2}-\d{2}-\d{3}z$/i;
          const match = selectedEvent.id.match(timestampPattern);
          if (match) {
            actualEventId = selectedEvent.id.substring(0, match.index);
          } else {
            // Fallback: try to find the last numeric part that looks like a timestamp
            const parts = selectedEvent.id.split('-');
            if (parts.length >= 2) {
              const timestampIndex = parts.findIndex(part => part.includes('t'));
              if (timestampIndex !== -1) {
                actualEventId = parts.slice(0, timestampIndex).join('-');
              } else {
                actualEventId = parts.slice(0, -1).join('-');
              }
            }
          }
        }
      }
      
      // Add anonymous person to event attendance using the actual event ID
      const { data: attendanceData, error } = await supabase
        .from('event_attendance')
        .upsert({
          event_id: actualEventId,
          member_id: null,
          anonymous_name: 'Anonymous',
          status: 'attending'
        })
        .select()
        .single();

      if (error) throw error;

      // Trigger automation for anonymous event attendance
      console.log('🔍 User object for anonymous event attendance:', user);
      
      // Get organization_id (including impersonation)
      const organizationId = await getCurrentUserOrganizationId();
      
      if (organizationId) {
        try {
          console.log('🚀 Triggering event_attendance automation for anonymous attendee');
          console.log('🎯 Event data:', selectedEvent);
          const triggerData = {
            id: attendanceData.id,
            event_id: actualEventId,
            member_id: null,
            anonymous_name: 'Anonymous',
            status: 'attending',
            event_type: selectedEvent.event_type,
            member_type: 'anonymous',
            attendance_status: 'attended',
            is_first_visit: true,
            event_date: selectedEvent.start_date,
            firstname: 'Anonymous',
            lastname: '',
            phone: null
          };
          console.log('📊 Trigger data:', triggerData);
          await automationService.triggerAutomation(
            'event_attendance',
            triggerData,
            organizationId
          );
        } catch (automationError) {
          console.error('Automation trigger failed:', automationError);
          // Don't fail the main operation if automation fails
        }
      } else {
        console.log('❌ No organization_id found for anonymous event attendance, skipping automation');
      }

      // Update local state
      setMemberSearchQuery('');

      // Add anonymous attendee to already checked-in list
      const anonymousAttendee = {
        id: `anonymous-${Date.now()}`,
        firstname: 'Anonymous',
        lastname: '',
        email: null,
        image_url: null,
        isAnonymous: true
      };

      setAlreadyRSVPMembers(prev => [...prev, anonymousAttendee]);

      // Reset form and close dialog
      setAnonymousName('');
      setIsAnonymousCheckinOpen(false);

      toast({
        title: "Success",
        description: "Anonymous attendee checked in to the event."
      });

      // Refresh the events list to update attendance count
      await fetchEvents();

      // Keep dialog open for check-in events to allow multiple check-ins
    } catch (error) {
      console.error('Error checking in anonymous attendee:', error);
      toast({
        variant: "destructive",
        title: "Error",
        description: "Failed to check in anonymous attendee. Please try again."
      });
    }
  };

  const handleRemoveMember = async (memberId) => {
    try {
      // Check if this is an anonymous attendee
      const isAnonymous = memberId.startsWith('anonymous-');
      
      if (isAnonymous) {
        // For anonymous attendees, we need to find them by their attendance record ID
        const member = alreadyRSVPMembers.find(m => m.id === memberId);
        if (member) {
          // Extract the attendance record ID from the anonymous ID
          const attendanceId = memberId.replace('anonymous-', '');
          const { error } = await supabase
            .from('event_attendance')
            .delete()
            .eq('id', attendanceId);

          if (error) throw error;
        }
      } else {
        // For regular members
        // Get the actual event ID for database operations
        let actualEventId = selectedEvent.id;
        
        // Check if this is a generated recurring event instance
        if (selectedEvent.id && (selectedEvent.id.includes('-') || selectedEvent.id.includes('_')) && selectedEvent.id.length > 36) {
          // Extract the original event ID from the generated instance ID
          if (selectedEvent.id.includes('_')) {
            actualEventId = selectedEvent.id.split('_')[0];
          } else if (selectedEvent.id.includes('-')) {
            // For the format like "sunday-morning-worship-service-1746381600000-2025-07-20t18-00-00-000z"
            const timestampPattern = /\d{4}-\d{2}-\d{2}t\d{2}-\d{2}-\d{2}-\d{3}z$/i;
            const match = selectedEvent.id.match(timestampPattern);
            if (match) {
              actualEventId = selectedEvent.id.substring(0, match.index);
            } else {
              // Fallback: try to find the last numeric part that looks like a timestamp
              const parts = selectedEvent.id.split('-');
              if (parts.length >= 2) {
                const timestampIndex = parts.findIndex(part => part.includes('t'));
                if (timestampIndex !== -1) {
                  actualEventId = parts.slice(0, timestampIndex).join('-');
                } else {
                  actualEventId = parts.slice(0, -1).join('-');
                }
              }
            }
          }
        }
        
        const { error } = await supabase
          .from('event_attendance')
          .delete()
          .eq('event_id', actualEventId)
          .eq('member_id', memberId);

        if (error) throw error;
      }

      // Update the alreadyRSVPMembers list
      setAlreadyRSVPMembers(alreadyRSVPMembers.filter(member => member.id !== memberId));
      
      // Refresh the members list to include the removed member (only for regular members)
      if (!isAnonymous) {
        const { data: memberData } = await supabase
          .from('members')
          .select('*')
          .eq('id', memberId)
          .single();

        if (memberData) {
          setMembers(prev => [...prev, memberData]);
        }
      }

      // Refresh the events list to update attendance count
      await fetchEvents();

      toast({
        title: "Success",
        description: isAnonymous ? "Anonymous attendee removed successfully" : "Member removed successfully"
      });
    } catch (error) {
      console.error('Error removing member:', error);
      toast({
        variant: "destructive",
        title: "Error",
        description: "Failed to remove attendee. Please try again."
      });
    }
  };

  const handleDone = async () => {
    try {
      // Get the actual event ID for database operations
      // If this is a generated instance ID, extract the original event ID
      let actualEventId = selectedEvent.id;
      
      // Check if this is a generated recurring event instance
      if (selectedEvent.id && (selectedEvent.id.includes('-') || selectedEvent.id.includes('_')) && selectedEvent.id.length > 36) {
        // Extract the original event ID from the generated instance ID
        if (selectedEvent.id.includes('_')) {
          actualEventId = selectedEvent.id.split('_')[0];
        } else if (selectedEvent.id.includes('-')) {
          // For the format like "sunday-morning-worship-service-1746381600000-2025-07-20t18-00-00-000z"
          const timestampPattern = /\d{4}-\d{2}-\d{2}t\d{2}-\d{2}-\d{2}-\d{3}z$/i;
          const match = selectedEvent.id.match(timestampPattern);
          if (match) {
            actualEventId = selectedEvent.id.substring(0, match.index);
          } else {
            // Fallback: try to find the last numeric part that looks like a timestamp
            const parts = selectedEvent.id.split('-');
            if (parts.length >= 2) {
              const timestampIndex = parts.findIndex(part => part.includes('t'));
              if (timestampIndex !== -1) {
                actualEventId = parts.slice(0, timestampIndex).join('-');
              } else {
                actualEventId = parts.slice(0, -1).join('-');
              }
            }
          }
        }
      }
      
      const rsvpsToAdd = selectedMembers.map(memberId => ({
        event_id: actualEventId,
        member_id: memberId,
        status: 'attending'
      }));

      const { data: attendanceData, error } = await supabase
        .from('event_attendance')
        .insert(rsvpsToAdd)
        .select();

      if (error) throw error;

      // Trigger automation for each attendance record
      const organizationId = await getCurrentUserOrganizationId();
      if (organizationId && attendanceData) {
        for (const attendance of attendanceData) {
          try {
            // Get member details for automation
            const member = members.find(m => m.id === attendance.member_id);
            if (member) {
              await automationService.triggerAutomation(
                'event_attendance',
                {
                  id: attendance.id,
                  event_id: actualEventId,
                  member_id: attendance.member_id,
                  status: 'attending',
                  event_type: selectedEvent.event_type,
                  member_type: member.status === 'visitor' ? 'visitor' : (member.member_type || 'adult'),
                  attendance_status: 'attended',
                  is_first_visit: member.status === 'visitor',
                  firstname: member.firstname,
                  lastname: member.lastname,
                  phone: member.phone
                },
                organizationId
              );
            }
          } catch (automationError) {
            console.error('Automation trigger failed for member:', attendance.member_id, automationError);
            // Don't fail the main operation if automation fails
          }
        }
      }

      // Update the alreadyRSVPMembers list with the newly added members
      const { data: newMembers } = await supabase
        .from('members')
        .select('*')
        .in('id', selectedMembers);

      if (newMembers) {
        setAlreadyRSVPMembers(prev => [...prev, ...newMembers]);
      }

      // Remove the added members from the Available People list
      setMembers(prev => prev.filter(member => !selectedMembers.includes(member.id)));
      
      setSelectedMembers([]);
      setIsMemberDialogOpen(false);

      // Refresh the events list to update attendance count
      await fetchEvents();

      toast({
        title: "Success",
        description: "Members added successfully"
      });
    } catch (error) {
      console.error('Error adding members:', error);
      toast({
        variant: "destructive",
        title: "Error",
        description: "Failed to add members. Please try again."
      });
      
      // Ensure modal is closed even if there's an error
      setIsMemberDialogOpen(false);
      setSelectedMembers([]);
    }
  };

  const getRSVPButton = (event) => {
    return (
      <Button 
        variant="default" 
        size="sm"
        className="bg-blue-600 hover:bg-blue-700"
        onClick={() => handleOpenDialog(event)}
      >
        <HelpCircle className="mr-2 h-4 w-4 text-white" />
        RSVP
      </Button>
    );
  };

  // Filter members based on search query and exclude already RSVP'd members
  const filteredMembers = members
    .filter(member => {
      const fullName = `${member.firstname} ${member.lastname}`.toLowerCase();
      const query = memberSearchQuery.toLowerCase();
      const isSelected = selectedMembers.includes(member.id);
      // Only include members that haven't RSVP'd yet and match the search query
      return fullName.includes(query) && !isSelected;
    })
    .sort((a, b) => {
      // First sort by active status
      if (a.is_active && !b.is_active) return -1;
      if (!a.is_active && b.is_active) return 1;

      // Then sort by last event attendance
      const aAttendance = lastEventAttendance[a.id];
      const bAttendance = lastEventAttendance[b.id];
      
      // If one attended and the other didn't, put the attendee first
      if (aAttendance === 'attending' && bAttendance !== 'attending') return -1;
      if (aAttendance !== 'attending' && bAttendance === 'attending') return 1;

      // If both have the same attendance status or neither attended, sort by name
      return `${a.firstname} ${a.lastname}`.localeCompare(`${b.firstname} ${b.lastname}`);
    });

  const fetchAttendingMembers = async (eventId) => {
    try {
      // Get the actual event ID for database operations
      let actualEventId = eventId;
      
      // Check if this is a generated recurring event instance
      if (eventId && (eventId.includes('-') || eventId.includes('_')) && eventId.length > 36) {
        // Extract the original event ID from the generated instance ID
        if (eventId.includes('_')) {
          actualEventId = eventId.split('_')[0];
        } else if (eventId.includes('-')) {
          // For the format like "sunday-morning-worship-service-1746381600000-2025-07-20t18-00-00-000z"
          const timestampPattern = /\d{4}-\d{2}-\d{2}t\d{2}-\d{2}-\d{2}-\d{3}z$/i;
          const match = eventId.match(timestampPattern);
          if (match) {
            actualEventId = eventId.substring(0, match.index);
          } else {
            // Fallback: try to find the last numeric part that looks like a timestamp
            const parts = eventId.split('-');
            if (parts.length >= 2) {
              const timestampIndex = parts.findIndex(part => part.includes('t'));
              if (timestampIndex !== -1) {
                actualEventId = parts.slice(0, timestampIndex).join('-');
              } else {
                actualEventId = parts.slice(0, -1).join('-');
              }
            }
          }
        }
      }
      
      const { data, error } = await supabase
        .from('event_attendance')
        .select(`
          id,
          member_id,
          anonymous_name,
          members (
            id,
            firstname,
            lastname,
            email,
            phone
          )
        `)
        .eq('event_id', actualEventId)
        .eq('status', 'attending');

      if (error) throw error;
      
      // Transform the data to include both members and anonymous attendees
      const transformedData = data.map(item => {
        if (item.members) {
          // Regular member
          return {
            ...item.members,
            firstName: item.members.firstname,
            lastName: item.members.lastname,
            isAnonymous: false
          };
                 } else if (item.anonymous_name) {
           // Anonymous attendee
           return {
             id: `anonymous-${item.id}`,
             firstname: 'Anonymous',
             lastname: '',
             email: null,
             phone: null,
             firstName: 'Anonymous',
             lastName: '',
             isAnonymous: true
           };
        }
        return null;
      }).filter(Boolean);
      
      setAttendingMembers(transformedData);
    } catch (error) {
      console.error('Error fetching attending members:', error);
    }
  };

  const handleCreateMember = async () => {
    if (!newMember.firstname || !newMember.lastname) {
      toast({
        title: "Missing Information",
        description: "Please provide at least first and last name.",
        variant: "destructive"
      });
      return;
    }

    try {
      // Get organization_id for the new member
      const currentOrgId = await getCurrentUserOrganizationId();
      if (!currentOrgId) {
        throw new Error('User not associated with any organization');
      }

      // If email is empty, set it to null to avoid unique constraint issues
      const memberData = {
        firstname: newMember.firstname,
        lastname: newMember.lastname,
        email: newMember.email || null,
        phone: newMember.phone || null,
        status: 'visitor', // Always set to visitor for new people added during check-in
        organization_id: currentOrgId
      };

      const { data, error } = await supabase
        .from('members')
        .insert([memberData])
        .select()
        .single();

      if (error) {
        if (error.code === '23505' && error.message.includes('members_email_key')) {
          toast({
            title: "Email Already Exists",
            description: "A person with this email already exists. Please use a different email or leave it empty.",
            variant: "destructive"
          });
          return;
        }
        throw error;
      }

      // Add the new member to the event
      await handleMemberClick(data);

      // Trigger automation for new visitor creation
      console.log('🔍 User object:', user);
      console.log('🔍 Automation service:', automationService);
      
      if (currentOrgId) {
        try {
          console.log('🚀 Triggering member_created automation for new visitor:', data);
          await automationService.triggerAutomation(
            'member_created',
            {
              id: data.id,
              firstname: data.firstname,
              lastname: data.lastname,
              email: data.email,
              phone: data.phone,
              status: 'visitor',
              member_type: 'visitor',
              created_at: data.created_at
            },
            currentOrgId
          );
        } catch (automationError) {
          console.error('Automation trigger failed for new visitor:', automationError);
          // Don't fail the main operation if automation fails
        }
      } else {
        console.log('❌ No organization_id found, skipping automation');
      }

      // Reset form and close dialog
      setNewMember({
        firstname: '',
        lastname: '',
        email: '',
        phone: '',
        status: 'visitor'
      });
      setIsCreateMemberOpen(false);

      toast({
        title: "Success",
        description: `New visitor created and ${selectedEvent?.attendance_type === 'check-in' ? 'checked in' : 'RSVP\'d'} to the event.`
      });

      // For check-in events, the member is already added to the event and lists via handleMemberClick
      // No need to refresh the entire members list as it would override our local state changes
    } catch (error) {
      console.error('Error creating member:', error);
      toast({
        title: "Error",
        description: "Failed to create new person. Please try again.",
        variant: "destructive"
      });
    }
  };

  const fetchEventAttendance = async (eventId) => {
    try {
      // Get the actual event ID for database operations
      let actualEventId = eventId;
      
      // Check if this is a generated recurring event instance
      if (eventId && (eventId.includes('-') || eventId.includes('_')) && eventId.length > 36) {
        // Extract the original event ID from the generated instance ID
        if (eventId.includes('_')) {
          actualEventId = eventId.split('_')[0];
        } else if (eventId.includes('-')) {
          // For the format like "sunday-morning-worship-service-1746381600000-2025-07-20t18-00-00-000z"
          const timestampPattern = /\d{4}-\d{2}-\d{2}t\d{2}-\d{2}-\d{2}-\d{3}z$/i;
          const match = eventId.match(timestampPattern);
          if (match) {
            actualEventId = eventId.substring(0, match.index);
          } else {
            // Fallback: try to find the last numeric part that looks like a timestamp
            const parts = eventId.split('-');
            if (parts.length >= 2) {
              const timestampIndex = parts.findIndex(part => part.includes('t'));
              if (timestampIndex !== -1) {
                actualEventId = parts.slice(0, timestampIndex).join('-');
              } else {
                actualEventId = parts.slice(0, -1).join('-');
              }
            }
          }
        }
      }
      
      const { data, error } = await supabase
        .from('event_attendance')
        .select(`
          *,
          members (
            id,
            firstname,
            lastname
          )
        `)
        .eq('event_id', actualEventId);

      if (error) throw error;

      setAttendance(data || []);
    } catch (error) {
      toast({
        title: "Error",
        description: "Failed to fetch attendance",
        variant: "destructive",
      });
    }
  };

  const handleCreateEvent = async (eventData) => {
    try {
      await addEvent(eventData);
      setIsCreateEventOpen(false);
      fetchEvents();
      toast({
        title: "Success",
        description: "Event created successfully."
      });
    } catch (error) {
      console.error('Error creating event:', error);
      toast({
        title: "Error",
        description: error.message || "Failed to create event. Please try again.",
        variant: "destructive"
      });
    }
  };

  const handleEditEvent = async (eventData) => {
    let eventIdToUpdate = editingEvent.id; // Declare at function scope
    
    try {
      console.log('handleEditEvent called with editingEvent:', editingEvent);
      console.log('editingEvent.id:', editingEvent?.id);
      console.log('editingEvent.is_instance:', editingEvent?.is_instance);
      
      // Check if this is a generated recurring event instance
      // Look for patterns like: originalId_timestamp or originalId-timestamp
      if (editingEvent.id && (editingEvent.id.includes('-') || editingEvent.id.includes('_')) && editingEvent.id.length > 36) {
        console.log('Event ID contains hyphens/underscores and is long, checking if it\'s a generated instance...');
        
        // Try to extract the original event ID from the generated instance ID
        // Handle both formats: originalId_timestamp and originalId-timestamp
        let originalEventId;
        if (editingEvent.id.includes('_')) {
          originalEventId = editingEvent.id.split('_')[0];
        } else if (editingEvent.id.includes('-')) {
          // For the format like "sunday-morning-worship-service-1746381600000-2025-07-20t18-00-00-000z"
          // We need to find where the timestamp starts (after the original ID)
          // The timestamp format is: YYYY-MM-DDTHH-MM-SS-000Z
          const timestampPattern = /\d{4}-\d{2}-\d{2}t\d{2}-\d{2}-\d{2}-\d{3}z$/i;
          const match = editingEvent.id.match(timestampPattern);
          if (match) {
            // Remove the timestamp part from the end
            originalEventId = editingEvent.id.substring(0, match.index);
          } else {
            // Fallback: try to find the last numeric part that looks like a timestamp
            const parts = editingEvent.id.split('-');
            if (parts.length >= 2) {
              // Look for the part that contains 't' (indicating timestamp)
              const timestampIndex = parts.findIndex(part => part.includes('t'));
              if (timestampIndex !== -1) {
                originalEventId = parts.slice(0, timestampIndex).join('-');
              } else {
                // Remove the last part as fallback
                originalEventId = parts.slice(0, -1).join('-');
              }
            }
          }
        }
        
        console.log('Extracted original event ID:', originalEventId);
        
        if (originalEventId) {
          // Find the original event in our events list
          const originalEvent = events.find(e => e.id === originalEventId);
          
          if (originalEvent) {
            eventIdToUpdate = originalEvent.id;
            console.log('Found original event, using ID:', eventIdToUpdate);
            console.log('Original event details:', originalEvent);
          } else {
            console.log('Could not find original event with ID:', originalEventId);
            console.log('Available events:', events.map(e => ({ id: e.id, title: e.title, idLength: e.id.length })));
            
            // If we can't find the original event, try to find it by title
            const eventByTitle = events.find(e => e.title === editingEvent.title && !e.is_instance);
            if (eventByTitle) {
              eventIdToUpdate = eventByTitle.id;
              console.log('Found event by title, using ID:', eventIdToUpdate);
            } else {
              console.log('Could not find event by title either');
              // If we still can't find it, try to use the parent_event_id if available
              if (editingEvent.parent_event_id) {
                eventIdToUpdate = editingEvent.parent_event_id;
                console.log('Using parent_event_id:', eventIdToUpdate);
              }
            }
          }
        }
      }
      
      console.log('Final event ID to update:', eventIdToUpdate);
      console.log('Event ID type:', typeof eventIdToUpdate);
      console.log('Event ID length:', eventIdToUpdate?.length);
      
      await updateEvent(eventIdToUpdate, eventData);
      setIsEditEventOpen(false);
      setEditingEvent(null);
      fetchEvents();
      toast({
        title: "Success",
        description: "Event updated successfully."
      });
    } catch (error) {
      console.error('Error updating event:', error);
      console.error('Error details:', {
        editingEventId: editingEvent?.id,
        eventIdToUpdate: eventIdToUpdate,
        error: error
      });
      toast({
        variant: "destructive",
        title: "Error",
        description: "Failed to update event. Please try again."
      });
    }
  };

  const handleViewAttendance = async (event) => {
    try {
      setSelectedEvent(event);
      setIsMemberDialogOpen(true);
      
      // Get the actual event ID for database operations
      let actualEventId = event.id;
      
      // Check if this is a generated recurring event instance
      if (event.id && (event.id.includes('-') || event.id.includes('_')) && event.id.length > 36) {
        // Extract the original event ID from the generated instance ID
        if (event.id.includes('_')) {
          actualEventId = event.id.split('_')[0];
        } else if (event.id.includes('-')) {
          // For the format like "sunday-morning-worship-service-1746381600000-2025-07-20t18-00-00-000z"
          const timestampPattern = /\d{4}-\d{2}-\d{2}t\d{2}-\d{2}-\d{2}-\d{3}z$/i;
          const match = event.id.match(timestampPattern);
          if (match) {
            actualEventId = event.id.substring(0, match.index);
          } else {
            // Fallback: try to find the last numeric part that looks like a timestamp
            const parts = event.id.split('-');
            if (parts.length >= 2) {
              const timestampIndex = parts.findIndex(part => part.includes('t'));
              if (timestampIndex !== -1) {
                actualEventId = parts.slice(0, timestampIndex).join('-');
              } else {
                actualEventId = parts.slice(0, -1).join('-');
              }
            }
          }
        }
      }
      
      // First get all members who have already RSVP'd/checked in (including anonymous attendees)
      const { data: attendingMembers, error: attendanceError } = await supabase
        .from('event_attendance')
        .select(`
          id,
          member_id,
          anonymous_name,
          members (
            id,
            firstname,
            lastname,
            email,
            image_url
          )
        `)
        .eq('event_id', actualEventId);

      if (attendanceError) throw attendanceError;
      
      // Get the IDs of members who have already RSVP'd/checked in
      const attendingMemberIds = attendingMembers
        ?.filter(a => a.member_id) // Only include records with member_id
        .map(a => a.member_id) || [];
      
      // Then get all members who haven't RSVP'd/checked in
      const { data: availableMembers, error: membersError } = await supabase
        .from('members')
        .select('*')
        .not('id', 'in', `(${attendingMemberIds.join(',')})`);

      if (membersError) throw membersError;
      
      // Get the full member data for already RSVP'd/Checked In People
      const alreadyAttendingMembers = attendingMembers
        ?.filter(a => a.members) // Only include records with member data
        .map(a => a.members) || [];
      
      // Add anonymous attendees to the already attending list
      const anonymousAttendees = attendingMembers
        ?.filter(a => a.anonymous_name && !a.member_id)
        .map(a => ({
          id: `anonymous-${a.id}`,
          firstname: 'Anonymous',
          lastname: '',
          email: null,
          image_url: null,
          isAnonymous: true
        })) || [];
      
      const allAttendingMembers = [...alreadyAttendingMembers, ...anonymousAttendees];
      
      setMembers(availableMembers || []);
      setAlreadyRSVPMembers(allAttendingMembers || []);
    } catch (error) {
      console.error('Error fetching attendance:', error);
      toast({
        variant: "destructive",
        title: "Error",
        description: "Failed to fetch attendance data. Please try again."
      });
    }
  };

  const handleDeleteEvent = async (eventId) => {
    if (!confirm('Are you sure you want to delete this event?')) return;
    
    try {
      // Find the event object to check if it's a generated instance
      const event = events.find(e => e.id === eventId);
      
      // Check if this is an old event with a malformed ID (like gjhgjhgh-1752854400000)
      const isOldMalformedId = eventId && eventId.includes('-') && eventId.length > 36 && !eventId.match(/^[0-9a-f]{8}-[0-9a-f]{4}-[0-9a-f]{4}-[0-9a-f]{4}-[0-9a-f]{12}$/i);
      
      // If this is a generated recurring event instance, we need to delete the master event
      // Only try to find original event if it's not an old malformed ID
      if (!isOldMalformedId && event && (eventId.includes('-') || eventId.includes('_')) && eventId.length > 36) {
        // Try to extract the original event ID from the generated instance ID
        let originalEventId;
        if (eventId.includes('_')) {
          originalEventId = eventId.split('_')[0];
        } else if (eventId.includes('-')) {
          // For the format like "sunday-morning-worship-service-1746381600000-2025-07-20t18-00-00-000z"
          // We need to find where the timestamp starts (after the original ID)
          // The timestamp format is: YYYY-MM-DDTHH-MM-SS-000Z
          const timestampPattern = /\d{4}-\d{2}-\d{2}t\d{2}-\d{2}-\d{2}-\d{3}z$/i;
          const match = eventId.match(timestampPattern);
          if (match) {
            // Remove the timestamp part from the end
            originalEventId = eventId.substring(0, match.index);
          } else {
            // Fallback: try to find the last numeric part that looks like a timestamp
            const parts = eventId.split('-');
            if (parts.length >= 2) {
              // Look for the part that contains 't' (indicating timestamp)
              const timestampIndex = parts.findIndex(part => part.includes('t'));
              if (timestampIndex !== -1) {
                originalEventId = parts.slice(0, timestampIndex).join('-');
              } else {
                // Remove the last part as fallback
                originalEventId = parts.slice(0, -1).join('-');
              }
            }
          }
        }
        
        if (originalEventId) {
          // Find the original event in our events list
          const originalEvent = events.find(e => e.id === originalEventId);
          
          if (originalEvent) {
            await deleteEvent(originalEventId);
            toast({
              title: "Success",
              description: "Recurring event deleted successfully. All future instances have been removed."
            });
          } else {
            // For old events, just delete the event as-is instead of showing an error
            console.log('Could not find original event to delete, deleting event as-is:', eventId);
      await deleteEvent(eventId);
      toast({
        title: "Success",
        description: "Event deleted successfully."
      });
          }
        } else {
          // Could not extract original ID, delete normally
          await deleteEvent(eventId);
          toast({
            title: "Success",
            description: "Event deleted successfully."
          });
        }
      } else {
        // For non-recurring events or master events, delete normally
        await deleteEvent(eventId);
        toast({
          title: "Success",
          description: "Event deleted successfully."
        });
      }
      
      fetchEvents();
    } catch (error) {
      console.error('Error deleting event:', error);
      toast({
        title: "Error",
        description: error.message || "Failed to delete event. Please try again.",
        variant: "destructive"
      });
    }
  };

  // Helper function to find and edit master events directly
  const handleEditMasterEvent = (eventTitle) => {
    console.log('[Events] Looking for master event with title:', eventTitle);
    
    // First try to find master event with UUID format
    let masterEvent = events.find(e => 
      e.title === eventTitle && 
      e.is_master === true && 
      e.is_recurring === true &&
      e.id && 
      /^[0-9a-f]{8}-[0-9a-f]{4}-[0-9a-f]{4}-[0-9a-f]{4}-[0-9a-f]{12}$/i.test(e.id)
    );
    
    // If no UUID master found, try to find any master event with same title
    if (!masterEvent) {
      console.log('[Events] No UUID master found, looking for any master event...');
      masterEvent = events.find(e => 
        e.title === eventTitle && 
        e.is_master === true && 
        e.is_recurring === true
      );
    }
    
    if (masterEvent) {
      console.log('[Events] Found master event, opening edit dialog:', masterEvent);
      setEditingEvent(masterEvent);
      setIsEditEventOpen(true);
    } else {
      console.log('[Events] No master event found for title:', eventTitle);
      
      // Check if we have recurring instances that could become master events
      const recurringInstances = events.filter(e => 
        e.title === eventTitle && 
        e.is_recurring === true &&
        e.id && e.id.includes('-') && e.id.length > 36
      );
      
      if (recurringInstances.length > 0) {
        console.log('[Events] Found recurring instances that could become master events:', recurringInstances);
        toast({
          title: "No Master Event Found",
          description: `"${eventTitle}" has recurring instances but no master event. Use the admin view to create a master event.`,
          variant: "destructive"
        });
      } else {
        toast({
          title: "Master Event Not Found",
          description: `Could not find a master event for "${eventTitle}". Check if it exists in the admin view.`,
          variant: "destructive"
        });
      }
    }
  };

  // Helper function to create a master event from an existing instance
  const handleCreateMasterEvent = async (eventTitle) => {
    console.log('[Events] Attempting to create master event for:', eventTitle);
    
    // Find the first recurring instance to use as a template
    const templateInstance = events.find(e => 
      e.title === eventTitle && 
      e.is_recurring === true &&
      e.id && e.id.includes('-') && e.id.length > 36
    );
    
    if (!templateInstance) {
      toast({
        title: "Cannot Create Master Event",
        description: `No recurring instances found for "${eventTitle}".`,
        variant: "destructive"
      });
      return;
    }
    
    // Create a new master event based on the template
    const newMasterEvent = {
      ...templateInstance,
      id: undefined, // Let Supabase generate a new UUID
      is_master: true,
      is_recurring: true,
      // Remove instance-specific fields
      start_date: templateInstance.start_date,
      end_date: templateInstance.end_date
    };
    
    console.log('[Events] Creating new master event:', newMasterEvent);
    
    try {
      // This would need to be implemented in your backend
      // For now, just show what we would create
      toast({
        title: "Master Event Creation",
        description: `Would create master event for "${eventTitle}". Use admin view to create manually.`,
        variant: "default"
      });
    } catch (error) {
      console.error('[Events] Error creating master event:', error);
      toast({
        title: "Error",
        description: "Failed to create master event. Use admin view instead.",
        variant: "destructive"
      });
    }
  };

  const handleEditClick = (event) => {
    console.log('handleEditClick called with event:', event);
    console.log('Event ID:', event.id);
    console.log('Event is_instance:', event.is_instance);
    console.log('Event ID includes hyphen:', event.id.includes('-'));
    
    // Check if this is a generated recurring event instance
    // Look for patterns like: originalId_timestamp or originalId-timestamp
    if (event.id && (event.id.includes('-') || event.id.includes('_')) && event.id.length > 36) {
      console.log('Event ID contains hyphens/underscores and is long, checking if it\'s a generated instance...');
      
      // Try to extract the original event ID from the generated instance ID
      // Handle both formats: originalId_timestamp and originalId-timestamp
      let originalEventId;
      if (event.id.includes('_')) {
        originalEventId = event.id.split('_')[0];
      } else if (event.id.includes('-')) {
        // For the format like "men-s-minitry-breakfast-1752940800000" or "sunday-morning-worship-service-1746381600000-2025-07-20t18-00-00-000z"
        // We need to find where the timestamp starts (after the original ID)
        
        // First try the complex timestamp format: YYYY-MM-DDTHH-MM-SS-000Z
        const complexTimestampPattern = /\d{4}-\d{2}-\d{2}t\d{2}-\d{2}-\d{2}-\d{3}z$/i;
        let match = event.id.match(complexTimestampPattern);
        
        if (match) {
          // Remove the complex timestamp part from the end
          originalEventId = event.id.substring(0, match.index);
          console.log('[Events] Extracted ID from complex timestamp pattern:', originalEventId);
        } else {
          // Try the simple timestamp format: just a long number like 1752940800000
          const simpleTimestampPattern = /\d{10,}/; // 10+ digits indicates a timestamp
          match = event.id.match(simpleTimestampPattern);
          
          if (match) {
            // Extract everything before the simple timestamp
            originalEventId = event.id.substring(0, match.index);
            console.log('[Events] Extracted ID from simple timestamp pattern:', originalEventId);
          } else {
            // Fallback: try to find the last numeric part that looks like a timestamp
            const parts = event.id.split('-');
            if (parts.length >= 2) {
              // Look for the part that contains 't' (indicating timestamp)
              const timestampIndex = parts.findIndex(part => part.includes('t'));
              if (timestampIndex !== -1) {
                originalEventId = parts.slice(0, timestampIndex).join('-');
              } else {
                // Remove the last part as fallback
                originalEventId = parts.slice(0, -1).join('-');
              }
            }
          }
        }
      }
      
      console.log('Extracted original event ID:', originalEventId);
      
      if (originalEventId) {
        console.log('[Events] Looking for master event with extracted ID:', originalEventId);
        
        // Find the original event in our events list
        const originalEvent = events.find(e => e.id === originalEventId);
        
        if (originalEvent) {
          console.log('Found original event, using for editing:', originalEvent);
          setEditingEvent(originalEvent);
          setIsEditEventOpen(true);
        } else {
          console.log('Could not find original event with ID:', originalEventId);
          console.log('Available events:', events.map(e => ({ id: e.id, title: e.title, idLength: e.id.length, is_master: e.is_master, is_recurring: e.is_recurring })));
          
          // Try to find the master recurring event by title and recurring properties
          console.log('[Events] Looking for master event with criteria:', {
            title: event.title,
            is_master: true,
            is_recurring: true
          });
          
          // First try to find master event with UUID format
          let masterEvent = events.find(e => 
            e.title === event.title && 
            e.is_master === true && 
            e.is_recurring === true &&
            e.id && 
            /^[0-9a-f]{8}-[0-9a-f]{4}-[0-9a-f]{4}-[0-9a-f]{4}-[0-9a-f]{12}$/i.test(e.id)
          );
          
          // If no UUID master found, try to find any master event with same title
          if (!masterEvent) {
            console.log('[Events] No UUID master found, looking for any master event...');
            masterEvent = events.find(e => 
              e.title === event.title && 
              e.is_master === true && 
              e.is_recurring === true
            );
          }
          
          if (masterEvent) {
            // Show confirmation dialog asking user what to edit
            setEventToEdit(event);
            setMasterEventToEdit(masterEvent);
            setShowEditChoiceDialog(true);
          } else {
            console.log('[Events] No master event found. Checking all events with same title...');
            
            // Log all events with the same title to see what we have
            const eventsWithSameTitle = events.filter(e => e.title === event.title);
            console.log('[Events] Events with same title:', eventsWithSameTitle.map(e => ({
              id: e.id,
              is_master: e.is_master,
              is_recurring: e.is_recurring,
              isValidUUID: /^[0-9a-f]{8}-[0-9a-f]{4}-[0-9a-f]{4}-[0-9a-f]{4}-[0-9a-f]{12}$/i.test(e.id)
            })));
            
            // Try to find any master event with the same title (regardless of ID format)
            const anyMasterEvent = events.find(e => 
              e.title === event.title && 
              e.is_master === true && 
              e.is_recurring === true
            );
            
            if (anyMasterEvent) {
              console.log('Found master event with same title, showing edit choice dialog:', anyMasterEvent);
              setEventToEdit(event);
              setMasterEventToEdit(anyMasterEvent);
              setShowEditChoiceDialog(true);
            } else {
              // Try to find any event with the same title that has a valid UUID
              const similarEvent = events.find(e => 
                e.title === event.title && 
                e.id && 
                /^[0-9a-f]{8}-[0-9a-f]{4}-[0-9a-f]{4}-[0-9a-f]{4}-[0-9a-f]{12}$/i.test(e.id)
              );
              
              if (similarEvent) {
                console.log('Found similar event with valid UUID, using for editing:', similarEvent);
                setEditingEvent(similarEvent);
                setIsEditEventOpen(true);
              } else {
                console.log('[Events] No suitable event found. Cannot edit this recurring event instance.');
                console.log('[Events] Available events for this title:', eventsWithSameTitle);
                
                // Show a toast or alert that this event cannot be edited
                toast({
                  title: "Cannot Edit Event",
                  description: "This is a recurring event instance. Please edit the master event instead.",
                  variant: "destructive"
                });
              }
            }
          }
        }
      } else {
        console.log('Could not extract original event ID, editing as regular event:', event);
        setEditingEvent(event);
        setIsEditEventOpen(true);
      }
    } else {
      // For non-recurring events or master events, edit normally
      console.log('Editing regular event:', event);
      setEditingEvent(event);
      setIsEditEventOpen(true);
    }
  };

  const handleOpenDialog = async (event) => {
    try {
      // Store the original event ID that was passed to us (for adding new attendance)
      const originalEventId = event.id;
    
    // If this is a generated recurring event instance, we need to use the master event for RSVP
    let eventToUse = event;
    let actualEventId = event.id; // Default to the event ID as-is
    
    // Check if this is an old event with a malformed ID (like gjhgjhgh-1752854400000)
    const isOldMalformedId = event.id && event.id.includes('-') && event.id.length > 36 && !event.id.match(/^[0-9a-f]{8}-[0-9a-f]{4}-[0-9a-f]{4}-[0-9a-f]{4}-[0-9a-f]{12}$/i);
    
    // Only try to find original event if it's not an old malformed ID
    if (!isOldMalformedId && event.id && (event.id.includes('-') || event.id.includes('_')) && event.id.length > 36) {
      // Try to extract the original event ID from the generated instance ID
      let originalEventId;
      if (event.id.includes('_')) {
        originalEventId = event.id.split('_')[0];
      } else if (event.id.includes('-')) {
        // For the format like "sunday-morning-worship-service-1746381600000-2025-07-20t18-00-00-000z"
        // We need to find where the timestamp starts (after the original ID)
        // The timestamp format is: YYYY-MM-DDTHH-MM-SS-000Z
        const timestampPattern = /\d{4}-\d{2}-\d{2}t\d{2}-\d{2}-\d{2}-\d{3}z$/i;
        const match = event.id.match(timestampPattern);
        if (match) {
          // Remove the timestamp part from the end
          originalEventId = event.id.substring(0, match.index);
        } else {
          // Fallback: try to find the last numeric part that looks like a timestamp
          const parts = event.id.split('-');
          if (parts.length >= 2) {
            // Look for the part that contains 't' (indicating timestamp)
            const timestampIndex = parts.findIndex(part => part.includes('t'));
            if (timestampIndex !== -1) {
              originalEventId = parts.slice(0, timestampIndex).join('-');
            } else {
              // Remove the last part as fallback
              originalEventId = parts.slice(0, -1).join('-');
            }
          }
        }
      }
      
      if (originalEventId) {
        // Find the original event in our events list
        const originalEvent = events.find(e => e.id === originalEventId);
        
        if (originalEvent) {
          eventToUse = originalEvent;
          actualEventId = originalEventId; // Use the original event ID for database queries
        } else {
          // For old events, just use the event as-is instead of showing an error
          console.log('Could not find original event, using event as-is:', event.id);
        }
      }
    }
    
    setSelectedEvent(eventToUse);
    // Store the original event ID for adding new attendance records
    setSelectedEventOriginalId(originalEventId);
    setSelectedMembers([]);
    setMemberSearchQuery('');
    
    // Open the dialog immediately
    console.log('Opening dialog for event:', eventToUse.title);
    setIsMemberDialogOpen(true);
    
    // Check if this is a past event
    const eventDate = new Date(event.start_date);
    const today = new Date();
    today.setHours(0, 0, 0, 0);
    const isPastEvent = eventDate < today;
    setIsEditingPastEvent(isPastEvent);
    
    try {
      // Fetch all members
      const { data: allMembers, error: membersError } = await supabase
        .from('members')
        .select('*')
        .order('firstname');

      if (membersError) throw membersError;

      // Use the actual event ID for database operations
      console.log('🔍 Using actualEventId for database query:', actualEventId);
      console.log('🔍 Original event.id:', event.id);
      
      // For recurring events, we need to use the base event ID (without timestamp)
      let eventIdForQuery = actualEventId;
      if (event.is_instance && event.id.includes('_')) {
        // Extract the base event ID from the instance ID
        const baseEventId = event.id.split('_')[0];
        console.log('🔍 Using base event ID for query:', baseEventId);
        eventIdForQuery = baseEventId;
      }
      
      // Fetch already RSVP'd/Checked In People (including anonymous attendees)
      const { data: attendanceData, error: attendanceError } = await supabase
        .from('event_attendance')
        .select(`
          id,
          member_id,
          anonymous_name,
          members (
            id,
            firstname,
            lastname,
            email,
            image_url
          )
        `)
        .eq('event_id', eventIdForQuery);

      if (attendanceError) throw attendanceError;
      
      console.log('🔍 Attendance data found:', attendanceData?.length || 0, 'records');
      console.log('🔍 Attendance data:', attendanceData);

      // Get IDs of members who have already RSVP'd/checked in
      const attendingMemberIds = attendanceData
        .filter(record => record.member_id) // Only include records with member_id
        .map(record => record.member_id);
      
      // Filter out members who have already RSVP'd/checked in
      const availableMembers = allMembers.filter(member => !attendingMemberIds.includes(member.id));
      
      // Get the full member data for already RSVP'd/Checked In People
      const alreadyAttendingMembers = attendanceData
        .filter(record => record.members) // Only include records with member data
        .map(record => record.members);
      
      // Add anonymous attendees to the already attending list
      const anonymousAttendees = attendanceData
        .filter(record => record.anonymous_name && !record.member_id)
        .map(record => ({
          id: `anonymous-${record.id}`,
          firstname: 'Anonymous',
          lastname: '',
          email: null,
          image_url: null,
          isAnonymous: true
        }));
      
      const allAttendingMembers = [...alreadyAttendingMembers, ...anonymousAttendees];

      // If this is a recurring event, get attendance suggestions based on previous instances
      let suggestedMembers = [];
      let attendanceCounts = {};
      if (event.is_recurring || event.recurrence_pattern) {
        try {
          // Get previous instances of this event (or similar events of the same type)
          const { data: previousAttendance, error: prevError } = await supabase
            .from('event_attendance')
            .select(`
              member_id,
              status,
              events!inner (
                id,
                title,
                event_type,
                start_date,
                is_recurring,
                recurrence_pattern
              )
            `)
            .eq('events.event_type', event.event_type)
            .eq('events.is_recurring', true)
            .gte('events.start_date', new Date(Date.now() - 90 * 24 * 60 * 60 * 1000).toISOString()); // Last 90 days

          if (!prevError && previousAttendance) {
            // Count attendance frequency for each member
            previousAttendance.forEach(record => {
              const memberId = record.member_id;
              attendanceCounts[memberId] = (attendanceCounts[memberId] || 0) + 1;
            });

            // Sort members by attendance frequency (most frequent first)
            const sortedMemberIds = Object.keys(attendanceCounts)
              .sort((a, b) => attendanceCounts[b] - attendanceCounts[a]);

            // Get the top 10 most frequent attendees who are available
            const topAttendees = sortedMemberIds
              .slice(0, 10)
              .map(memberId => availableMembers.find(m => m.id === memberId))
              .filter(Boolean);

            suggestedMembers = topAttendees;
          }
        } catch (error) {
          console.error('Error fetching attendance suggestions:', error);
          // Continue without suggestions if there's an error
        }
      }

      // Sort available members: suggested members first, then alphabetically
      const sortedAvailableMembers = [
        ...suggestedMembers,
        ...availableMembers.filter(member => !suggestedMembers.find(s => s.id === member.id))
      ];

      console.log('🔍 Setting alreadyRSVPMembers:', allAttendingMembers?.length || 0, 'members');
      console.log('🔍 Already attending members:', allAttendingMembers);
      
      setMembers(sortedAvailableMembers);
      setSuggestedMembers(suggestedMembers);
      setMemberAttendanceCount(attendanceCounts);
      setAlreadyRSVPMembers(allAttendingMembers || []);
    } catch (error) {
      console.error('Error fetching members:', error);
      toast({
        variant: "destructive",
        title: "Error",
        description: "Failed to load members. Please try again."
      });
      // Don't close the dialog on error, just show the error
    }
  } catch (error) {
    console.error('Error opening dialog:', error);
    toast({
      variant: "destructive",
      title: "Error",
      description: "Failed to open dialog. Please try again."
    });
    // Don't close the dialog on error, just show the error
  }
  };

  const handleCloseDialog = () => {
    try {
      console.log('Closing dialog');
      // Reset all modal states to ensure nothing is stuck open
      setIsMemberDialogOpen(false);
      setSelectedEvent(null);
      setSelectedEventOriginalId(null);
      setSelectedMembers([]);
      setMembers([]);
      setAlreadyRSVPMembers([]);
      setSuggestedMembers([]);
      setMemberAttendanceCount({});
      setIsEditingPastEvent(false);
      setIsAnonymousCheckinOpen(false);
      setAnonymousName('');
      
      // Also reset other potential modal states that might be stuck
      setIsCreateMemberOpen(false);
      setIsCreateEventOpen(false);
      setIsEditEventOpen(false);
      setIsPotluckRSVPDialogOpen(false);
      setIsVolunteerDialogOpen(false);
      setIsBulkActionsOpen(false);
      setIsEventDetailsOpen(false);
      
      // Clear any search queries
      setMemberSearchQuery('');
      setIsAutoSwitchingFilter(false);
      
    } catch (error) {
      console.error('Error closing dialog:', error);
      // Force close the main dialog even if there's an error
      setIsMemberDialogOpen(false);
    }
  };

  const handlePotluckRSVP = useCallback(async (event) => {
    setSelectedPotluckEvent(event);
    setIsPotluckRSVPDialogOpen(true);
    
    // Get the actual event ID for database operations
    let actualEventId = event.id;
    
    // Check if this is a generated recurring event instance
    if (event.id && (event.id.includes('-') || event.id.includes('_')) && event.id.length > 36) {
      // Extract the original event ID from the generated instance ID
      if (event.id.includes('_')) {
        actualEventId = event.id.split('_')[0];
      } else if (event.id.includes('-')) {
        // For the format like "sunday-morning-worship-service-1746381600000-2025-07-20t18-00-00-000z"
        const timestampPattern = /\d{4}-\d{2}-\d{2}t\d{2}-\d{2}-\d{2}-\d{3}z$/i;
        const match = event.id.match(timestampPattern);
        if (match) {
          actualEventId = event.id.substring(0, match.index);
        } else {
          // Fallback: try to find the last numeric part that looks like a timestamp
          const parts = event.id.split('-');
          if (parts.length >= 2) {
            const timestampIndex = parts.findIndex(part => part.includes('t'));
            if (timestampIndex !== -1) {
              actualEventId = parts.slice(0, timestampIndex).join('-');
            } else {
              actualEventId = parts.slice(0, -1).join('-');
            }
          }
        }
      }
    }
    
    try {
      const { data: rsvps, error } = await supabase
        .from('potluck_rsvps')
        .select('*')
        .eq('event_id', actualEventId);
      
      if (error) throw error;
      setPotluckRSVPs(rsvps || []);
    } catch (error) {
      console.error('Error fetching potluck RSVPs:', error);
      alert('Failed to load potluck RSVPs. Please try again.');
    }
  }, []);

  const handlePotluckRSVPUpdate = useCallback(async () => {
    // Refresh the events list to update attendance counts
    await fetchEvents();
    
    if (selectedPotluckEvent) {
      handlePotluckRSVP(selectedPotluckEvent);
    }
  }, [selectedPotluckEvent, handlePotluckRSVP, fetchEvents]);

  const handleManageVolunteers = (event) => {
    // If this is a generated recurring event instance, we need to use the master event for volunteer management
    let eventToUse = event;
    
    // Check if this is an old event with a malformed ID (like gjhgjhgh-1752854400000)
    const isOldMalformedId = event.id && event.id.includes('-') && event.id.length > 36 && !event.id.match(/^[0-9a-f]{8}-[0-9a-f]{4}-[0-9a-f]{4}-[0-9a-f]{4}-[0-9a-f]{12}$/i);
    
    // Only try to find original event if it's not an old malformed ID
    if (!isOldMalformedId && event.id && (event.id.includes('-') || event.id.includes('_')) && event.id.length > 36) {
      // Try to extract the original event ID from the generated instance ID
      let originalEventId;
      if (event.id.includes('_')) {
        originalEventId = event.id.split('_')[0];
      } else if (event.id.includes('-')) {
        // For the format like "sunday-morning-worship-service-1746381600000-2025-07-20t18-00-00-000z"
        // We need to find where the timestamp starts (after the original ID)
        // The timestamp format is: YYYY-MM-DDTHH-MM-SS-000Z
        const timestampPattern = /\d{4}-\d{2}-\d{2}t\d{2}-\d{2}-\d{2}-\d{3}z$/i;
        const match = event.id.match(timestampPattern);
        if (match) {
          // Remove the timestamp part from the end
          originalEventId = event.id.substring(0, match.index);
        } else {
          // Fallback: try to find the last numeric part that looks like a timestamp
          const parts = event.id.split('-');
          if (parts.length >= 2) {
            // Look for the part that contains 't' (indicating timestamp)
            const timestampIndex = parts.findIndex(part => part.includes('t'));
            if (timestampIndex !== -1) {
              originalEventId = parts.slice(0, timestampIndex).join('-');
            } else {
              // Remove the last part as fallback
              originalEventId = parts.slice(0, -1).join('-');
            }
          }
        }
      }
      
      if (originalEventId) {
        // Find the original event in our events list
        const originalEvent = events.find(e => e.id === originalEventId);
        
        if (originalEvent) {
          eventToUse = originalEvent;
        } else {
          // For old events, just use the event as-is instead of showing an error
          console.log('Could not find original event for volunteers, using event as-is:', event.id);
        }
      }
    }
    
    setVolunteerDialogEvent(eventToUse);
    setIsVolunteerDialogOpen(true);
  };

  const renderEventCard = useCallback((event) => {
    return (
      <EventCard
        key={event.id}
        event={event}
        viewMode={viewMode}
        onRSVP={handleOpenDialog}
        onPotluckRSVP={handlePotluckRSVP}
        onEdit={handleEditClick}
        onDelete={handleDeleteEvent}
        onManageVolunteers={handleManageVolunteers}
      />
    );
  }, [viewMode, handleOpenDialog, handlePotluckRSVP, handleEditClick, handleDeleteEvent, handleManageVolunteers]);

  const processRecurringEvents = (events, customEndDate = null) => {
    const processedEvents = [];
    const now = new Date();
    const endDate = customEndDate || new Date();
    if (!customEndDate) {
      endDate.setMonth(endDate.getMonth() + 3); // Default: Show events for next 3 months
    }
    
    console.log('[processRecurringEvents] Processing with end date:', format(endDate, 'yyyy-MM-dd'));
    const seenEventKeys = new Set(); // Track seen events to avoid duplicates

    // Helper function to normalize event titles for better deduplication
    const normalizeTitle = (title) => {
      return title
        .toLowerCase()
        .replace(/[^\w\s]/g, '') // Remove punctuation
        .replace(/\s+/g, ' ') // Normalize whitespace
        .replace(/minitry/g, 'ministry') // Fix common typo
        .trim();
    };

    events.forEach(event => {
      if (!event.recurrence_pattern) {
        // For non-recurring events, add them directly
        processedEvents.push(event);
        return;
      }

      console.log('[processRecurringEvents] Processing recurring event:', {
        title: event.title,
        pattern: event.recurrence_pattern,
        startDate: event.start_date,
        monthly_week: event.monthly_week,
        monthly_weekday: event.monthly_weekday
      });

      const startDate = new Date(event.start_date);
      const endTime = new Date(event.end_date);
      const duration = endTime - startDate;

      let currentDate = new Date(startDate);
      let instanceCount = 0;
      const maxInstances = 12; // Limit to prevent infinite loops

      while (currentDate <= endDate && instanceCount < maxInstances) {
        // Compare dates at day level, not exact time
        const currentDateDay = new Date(currentDate);
        currentDateDay.setHours(0, 0, 0, 0);
        const nowDay = new Date(now);
        nowDay.setHours(0, 0, 0, 0);
        
        // Check if this instance is within our date range
        if (currentDateDay >= nowDay && currentDate <= endDate) {
          console.log('[processRecurringEvents] Processing instance:', {
            title: event.title,
            currentDate: format(currentDate, 'yyyy-MM-dd'),
            endDate: format(endDate, 'yyyy-MM-dd'),
            isWithinRange: currentDate <= endDate
          });
          // Create a unique key for this event instance
          const normalizedTitle = normalizeTitle(event.title);
          const eventKey = `${normalizedTitle}_${format(currentDate, 'yyyy-MM-dd')}`;
          
          // Only add if we haven't seen this event instance before
          if (!seenEventKeys.has(eventKey)) {
            const eventInstance = {
              ...event,
              id: `${event.id}_${currentDate.toISOString()}`,
              start_date: new Date(currentDate),
              end_date: new Date(currentDate.getTime() + duration),
              is_instance: true
            };
            processedEvents.push(eventInstance);
            seenEventKeys.add(eventKey);
            instanceCount++;
            
            console.log('[processRecurringEvents] Created instance:', {
              title: event.title,
              date: format(currentDate, 'yyyy-MM-dd'),
              key: eventKey,
              instanceCount
            });
          } else {
            console.log('[processRecurringEvents] Skipped duplicate:', {
              title: event.title,
              date: format(currentDate, 'yyyy-MM-dd'),
              key: eventKey
            });
          }
        } else if (currentDate > endDate) {
          console.log('[processRecurringEvents] Skipping instance beyond end date:', {
            title: event.title,
            date: format(currentDate, 'yyyy-MM-dd'),
            endDate: format(endDate, 'yyyy-MM-dd')
          });
          break; // Stop generating instances for this event
        }

        // Calculate next occurrence based on recurrence pattern
        switch (event.recurrence_pattern) {
          case 'daily':
            currentDate.setDate(currentDate.getDate() + 1);
            break;
          case 'weekly':
            currentDate.setDate(currentDate.getDate() + 7);
            break;
          case 'biweekly':
            currentDate.setDate(currentDate.getDate() + 14);
            break;
          case 'monthly':
            currentDate.setMonth(currentDate.getMonth() + 1);
            break;
          case 'monthly_weekday':
            // Get the next month
            currentDate.setMonth(currentDate.getMonth() + 1);
            // Set to first day of the month
            currentDate.setDate(1);
            
            // Get the target weekday (0-6, where 0 is Sunday)
            const targetWeekday = parseInt(event.monthly_weekday);
            // Get the target week (1-5, where 5 means last week)
            const targetWeek = parseInt(event.monthly_week);
            
            // Find the target date
            if (targetWeek === 5) {
              // For last week, start from the end of the month
              currentDate.setMonth(currentDate.getMonth() + 1);
              currentDate.setDate(0); // Last day of the month
              // Go backwards to find the target weekday
              while (currentDate.getDay() !== targetWeekday) {
                currentDate.setDate(currentDate.getDate() - 1);
              }
            } else {
              // For other weeks, find the first occurrence of the target weekday
              while (currentDate.getDay() !== targetWeekday) {
                currentDate.setDate(currentDate.getDate() + 1);
              }
              // Add weeks to get to the target week
              currentDate.setDate(currentDate.getDate() + (targetWeek - 1) * 7);
            }
            
            // Ensure we don't go beyond the current month
            const currentMonth = currentDate.getMonth();
            if (currentDate.getMonth() !== currentMonth) {
              // If we've moved to the next month, adjust back
              currentDate.setMonth(currentMonth);
              currentDate.setDate(0); // Last day of the current month
            }
            break;
          default:
            currentDate = endDate; // Stop processing for unknown patterns
        }
        
        // Check if we've exceeded the end date after calculating next occurrence
        if (currentDate > endDate) {
          console.log('[processRecurringEvents] Next occurrence exceeds end date, stopping:', {
            title: event.title,
            nextDate: format(currentDate, 'yyyy-MM-dd'),
            endDate: format(endDate, 'yyyy-MM-dd')
          });
          break;
        }
        
        // Additional safety check - if we've generated too many instances, stop
        if (instanceCount >= maxInstances) {
          console.log('[processRecurringEvents] Max instances reached, stopping:', {
            title: event.title,
            instanceCount,
            maxInstances
          });
          break;
        }
      }
    });

    console.log('[processRecurringEvents] Processed events:', processedEvents.length);
    console.log('[processRecurringEvents] Unique event keys:', seenEventKeys.size);
    console.log('[processRecurringEvents] Time range:', format(now, 'yyyy-MM-dd'), 'to', format(endDate, 'yyyy-MM-dd'));
    
    return processedEvents;
  };

  // Function to process recurring events for a specific month
  const processRecurringEventsForMonth = (events, month, originalData = []) => {
    const processedEvents = [];
    const startOfMonthDate = startOfMonth(month);
    const endOfMonthDate = endOfMonth(month);
    const seenEvents = new Set(); // Track seen events to avoid duplicates

    // Helper function to normalize event titles for better deduplication
    const normalizeTitle = (title) => {
      return title
        .toLowerCase()
        .replace(/[^\w\s]/g, '') // Remove punctuation
        .replace(/\s+/g, ' ') // Normalize whitespace
        .replace(/minitry/g, 'ministry') // Fix common typo
        .trim();
    };

    // Group events by normalized title and recurrence pattern to handle duplicates and typos
    const eventGroups = {};
    events.forEach(event => {
      const normalizedTitle = normalizeTitle(event.title);
      const key = `${normalizedTitle}_${event.recurrence_pattern || 'non-recurring'}`;
      if (!eventGroups[key]) {
        eventGroups[key] = [];
      }
      eventGroups[key].push(event);
      
      // Debug logging for duplicate detection
      if (eventGroups[key].length > 1) {
        console.log(`[processRecurringEventsForMonth] Found potential duplicates for key "${key}":`, 
          eventGroups[key].map(e => e.title));
        console.log(`[processRecurringEventsForMonth] Original titles:`, eventGroups[key].map(e => e.title));
        console.log(`[processRecurringEventsForMonth] Normalized title: "${normalizedTitle}"`);
      }
    });

    // Debug: Check what's in originalData
    console.log('[processRecurringEventsForMonth] originalData sample:', originalData.slice(0, 3).map(e => ({
      title: e.title,
      date: e.start_date,
      attendance: e.attendance,
      event_attendance_count: e.event_attendance?.length || 0
    })));

    // Process each group, keeping only the earliest event
    Object.values(eventGroups).forEach(group => {
      // Sort by start_date and take the earliest one
      const sortedGroup = group.sort((a, b) => new Date(a.start_date) - new Date(b.start_date));
      const event = sortedGroup[0]; // Take the earliest event

      if (!event.recurrence_pattern) {
        // For non-recurring events, check if we've already seen this exact event
        const normalizedTitle = normalizeTitle(event.title);
        const eventKey = `${normalizedTitle}_${format(new Date(event.start_date), 'yyyy-MM-dd')}`;
        if (!seenEvents.has(eventKey)) {
          processedEvents.push(event);
          seenEvents.add(eventKey);
        }
        return;
      }

      const startDate = new Date(event.start_date);
      const endTime = new Date(event.end_date);
      const duration = endTime - startDate;

      // For weekly recurring events, we need to find the correct day of the week
      // and generate instances for that specific day throughout the month
      if (event.recurrence_pattern === 'weekly') {
        // Get the day of the week from the original event (0-6, where 0 is Sunday)
        const targetDayOfWeek = startDate.getDay();
        
        // Start from the beginning of the month
        let currentDate = new Date(startOfMonthDate);
        
        // Find the first occurrence of the target day of week in this month
        while (currentDate.getDay() !== targetDayOfWeek) {
          currentDate.setDate(currentDate.getDate() + 1);
        }
        
        // Generate instances for each week of the month
        let weekCount = 0;
        const maxWeeks = 10; // Safety limit to prevent infinite loops
        
        while (currentDate <= endOfMonthDate && weekCount < maxWeeks) {
          const normalizedTitle = normalizeTitle(event.title);
          const eventKey = `${normalizedTitle}_${format(currentDate, 'yyyy-MM-dd')}`;
          
          // Only add if we haven't seen this event instance before
          if (!seenEvents.has(eventKey)) {
            // Preserve the original time from the event
            const originalStartTime = new Date(event.start_date);
            const originalEndTime = new Date(event.end_date);
            
            // Create new dates with the correct date but original time
            const newStartDate = new Date(currentDate);
            newStartDate.setHours(originalStartTime.getHours(), originalStartTime.getMinutes(), 0, 0);
            
            const newEndDate = new Date(currentDate);
            newEndDate.setHours(originalEndTime.getHours(), originalEndTime.getMinutes(), 0, 0);
            
                          // Check if this specific date already exists as a real event in the database
              const existingEvent = originalData.find(e => {
                const eventDate = new Date(e.start_date);
                const instanceDate = new Date(currentDate);
                return e.title === event.title && 
                       eventDate.getDate() === instanceDate.getDate() &&
                       eventDate.getMonth() === instanceDate.getMonth() &&
                       eventDate.getFullYear() === instanceDate.getFullYear();
              });

              const eventInstance = {
                ...event,
                id: `${event.id}_${currentDate.toISOString()}`,
                start_date: newStartDate,
                end_date: newEndDate,
                is_instance: true,
                // Use existing attendance if this date already exists as a real event
                attendance: existingEvent ? (existingEvent.attendance || 0) : 0,
                event_attendance: existingEvent ? (existingEvent.event_attendance || []) : []
              };
            processedEvents.push(eventInstance);
            seenEvents.add(eventKey);
            console.log(`[processRecurringEventsForMonth] Generated: ${event.title} on ${format(currentDate, 'EEEE, MMMM d, yyyy')}`);
          }
          
          // Move to next week
          currentDate.setDate(currentDate.getDate() + 7);
          weekCount++;
        }
        
        if (weekCount >= maxWeeks) {
          console.warn(`[processRecurringEventsForMonth] Safety limit reached for event: ${event.title}`);
        }
      } else {
        // For other recurrence patterns, use the original logic
        let currentDate = new Date(startDate);
        
        // Generate instances for the month
        let instanceCount = 0;
        const maxInstances = 50; // Safety limit to prevent infinite loops
        
        while (currentDate <= endOfMonthDate && instanceCount < maxInstances) {
          if (currentDate >= startOfMonthDate) {
            const normalizedTitle = normalizeTitle(event.title);
            const eventKey = `${normalizedTitle}_${format(currentDate, 'yyyy-MM-dd')}`;
            
            // Only add if we haven't seen this event instance before
            if (!seenEvents.has(eventKey)) {
              // Preserve the original time from the event
              const originalStartTime = new Date(event.start_date);
              const originalEndTime = new Date(event.end_date);
              
              // Create new dates with the correct date but original time
              const newStartDate = new Date(currentDate);
              newStartDate.setHours(originalStartTime.getHours(), originalStartTime.getMinutes(), 0, 0);
              
              const newEndDate = new Date(currentDate);
              newEndDate.setHours(originalEndTime.getHours(), originalEndTime.getMinutes(), 0, 0);
              
              // Check if this specific date already exists as a real event in the database
              const existingEvent = originalData.find(e => {
                const eventDate = new Date(e.start_date);
                const instanceDate = new Date(currentDate);
                return e.title === event.title && 
                       eventDate.getDate() === instanceDate.getDate() &&
                       eventDate.getMonth() === instanceDate.getMonth() &&
                       eventDate.getFullYear() === instanceDate.getFullYear();
              });

              const eventInstance = {
                ...event,
                id: `${event.id}_${currentDate.toISOString()}`,
                start_date: newStartDate,
                end_date: newEndDate,
                is_instance: true,
                // Use existing attendance if this date already exists as a real event
                attendance: existingEvent ? (existingEvent.attendance || 0) : 0,
                event_attendance: existingEvent ? (existingEvent.event_attendance || []) : []
              };
              processedEvents.push(eventInstance);
              seenEvents.add(eventKey);
              console.log(`[processRecurringEventsForMonth] Generated: ${event.title} on ${format(currentDate, 'EEEE, MMMM d, yyyy')}`);
            }
          }

          // Calculate next occurrence based on recurrence pattern
          switch (event.recurrence_pattern) {
            case 'daily':
              currentDate.setDate(currentDate.getDate() + 1);
              break;
            case 'biweekly':
              currentDate.setDate(currentDate.getDate() + 14);
              break;
            case 'monthly':
              currentDate.setMonth(currentDate.getMonth() + 1);
              break;
            case 'monthly_weekday':
              // Get the next month
              currentDate.setMonth(currentDate.getMonth() + 1);
              // Set to first day of the month
              currentDate.setDate(1);
              
              // Get the target weekday (0-6, where 0 is Sunday)
              const targetWeekday = parseInt(event.monthly_weekday);
              // Get the target week (1-5, where 5 means last week)
              const targetWeek = parseInt(event.monthly_week);
              
              // Find the target date
              if (targetWeek === 5) {
                // For last week, start from the end of the month
                currentDate.setMonth(currentDate.getMonth() + 1);
                currentDate.setDate(0); // Last day of the month
                // Go backwards to find the target weekday
                while (currentDate.getDay() !== targetWeekday) {
                  currentDate.setDate(currentDate.getDate() - 1);
                }
              } else {
                // For other weeks, find the first occurrence of the target weekday
                while (currentDate.getDay() !== targetWeekday) {
                  currentDate.setDate(currentDate.getDate() + 1);
                }
                // Add weeks to get to the target week
                currentDate.setDate(currentDate.getDate() + (targetWeek - 1) * 7);
              }
              break;
            default:
              currentDate = endOfMonthDate; // Stop processing for unknown patterns
          }
          
          instanceCount++;
        }
        
        if (instanceCount >= maxInstances) {
          console.warn(`[processRecurringEventsForMonth] Safety limit reached for event: ${event.title}`);
        }
      }
    });

    console.log('[processRecurringEventsForMonth] Input events:', events.length);
    console.log('[processRecurringEventsForMonth] Output events:', processedEvents.length);
    console.log('[processRecurringEventsForMonth] Unique events:', seenEvents.size);
    console.log('[processRecurringEventsForMonth] Event groups:', Object.keys(eventGroups).length);
    console.log('[processRecurringEventsForMonth] Function completed successfully');

    return processedEvents;
  };

  return (
    <PermissionGuard permission={PERMISSIONS.EVENTS_VIEW}>
             {/* Full Kiosk Mode - Mobile Optimized */}
       {isFullKioskMode ? (
         <div className="fixed inset-0 bg-white z-40 flex flex-col">
           {/* Kiosk Header */}
           <div className="bg-gradient-to-r from-blue-600 to-purple-600 text-white p-4 shadow-lg flex-shrink-0">
             <div className="flex items-center justify-between">
               <div>
                 <h1 className="text-2xl font-bold">Check-In Kiosk</h1>
                 <p className="text-blue-100 text-sm">Select an event to check in</p>
               </div>
               <Button
                 variant="outline"
                 size="sm"
                 onClick={() => {
                   setIsFullKioskMode(false);
                   setViewMode('admin');
                   navigate('/events');
                 }}
                 className="bg-white/20 hover:bg-white/30 text-white border-white/30 text-sm px-3 py-2"
               >
                 <X className="mr-1 h-4 w-4" />
                 Exit
               </Button>
             </div>
           </div>

           {/* Kiosk Event List */}
           <div className="flex-1 overflow-y-auto p-4 space-y-4">
            {isLoading ? (
              <div className="space-y-6">
                {[...Array(3)].map((_, i) => (
                  <Card key={i} className="p-8">
                    <div className="animate-pulse">
                      <div className="h-8 bg-gray-200 rounded w-3/4 mb-6"></div>
                      <div className="h-6 bg-gray-200 rounded w-1/2 mb-4"></div>
                      <div className="h-6 bg-gray-200 rounded w-1/3"></div>
                    </div>
                  </Card>
                ))}
              </div>
                         ) : filteredEvents.length > 0 ? (
               <div className="space-y-4">
                 {filteredEvents.map((event) => (
                   <Card key={event.id} className="hover:shadow-lg transition-shadow cursor-pointer border border-gray-200" onClick={() => handleOpenDialog(event)}>
                     <CardContent className="p-4">
                       <div className="flex items-center gap-4">
                         <div className="flex-shrink-0">
                           <div className="w-12 h-12 bg-blue-100 rounded-full flex items-center justify-center">
                             <Calendar className="h-6 w-6 text-blue-600" />
                           </div>
                         </div>
                         <div className="flex-1 min-w-0">
                           <h3 className="text-lg font-bold text-gray-900 mb-2">{event.title}</h3>
                           <div className="space-y-1 text-sm text-gray-600">
                             <div className="flex items-center gap-2">
                               <Calendar className="h-4 w-4 text-gray-400" />
                               <span>{format(new Date(event.start_date), 'EEEE, MMM d')}</span>
                             </div>
                             <div className="flex items-center gap-2">
                               <Clock className="h-4 w-4 text-gray-400" />
                               <span>{format(new Date(event.start_date), 'h:mm a')} - {format(new Date(event.end_date), 'h:mm a')}</span>
                             </div>
                             {event.location && (
                               <div className="flex items-center gap-2">
                                 <MapPin className="h-4 w-4 text-gray-400" />
                                 <span className="truncate">{event.location}</span>
                               </div>
                             )}
                           </div>
                           <div className="mt-2">
                             <Badge variant="secondary" className="bg-green-100 text-green-800 text-xs px-2 py-1">
                               <Users className="mr-1 h-3 w-3" />
                               {event.attendance || 0} checked in
                             </Badge>
                           </div>
                         </div>
                         <div className="flex-shrink-0">
                           <Button size="sm" className="bg-blue-600 hover:bg-blue-700 text-sm px-4 py-2">
                             Check In
                           </Button>
                         </div>
                       </div>
                     </CardContent>
                   </Card>
                 ))}
               </div>
                         ) : (
               <div className="text-center py-8">
                 <Calendar className="mx-auto h-16 w-16 text-gray-400 mb-4" />
                 <h3 className="text-xl font-bold text-gray-900 mb-2">No upcoming events</h3>
                 <p className="text-sm text-gray-500">No events available for check-in at this time.</p>
               </div>
             )}
          </div>

                                {/* Mobile Kiosk Mode - Fullscreen */}
           {isKioskMode && (
             <>
               {/* Custom overlay for kiosk mode */}
               {isMemberDialogOpen && (
                 <div 
                   className="fixed inset-0 bg-black/80 backdrop-blur-sm z-40"
                   onClick={handleCloseDialog}
                 />
               )}
               <Dialog 
                 open={isMemberDialogOpen} 
                 onOpenChange={(open) => {
                   // Don't allow closing if modals are open
                   if (!open && (isCreateMemberOpen || isAnonymousCheckinOpen)) {
                     console.log('🔍 Preventing main dialog close because modals are open');
                     return;
                   }
                   setIsMemberDialogOpen(open);
                 }}
               >
                 <DialogContent 
                   className={`!fixed !inset-0 !w-screen !h-screen !max-w-none !p-0 bg-white flex flex-col overflow-hidden !translate-x-0 !translate-y-0 !left-0 !top-0 ${(isCreateMemberOpen || isAnonymousCheckinOpen) ? '!z-10' : '!z-50'}`}
                   style={{
                     position: 'fixed',
                     top: 0,
                     left: 0,
                     right: 0,
                     bottom: 0,
                     width: '100vw',
                     height: '100vh',
                     transform: 'none',
                     margin: 0,
                     maxWidth: 'none',
                     maxHeight: 'none',
                     zIndex: (isCreateMemberOpen || isAnonymousCheckinOpen) ? 10 : 50
                   }}
                 >

                 <DialogHeader className="p-3 border-b bg-blue-50 flex-shrink-0">
                   <DialogTitle className="text-lg font-bold text-center truncate">
                     {selectedEvent?.title}
                   </DialogTitle>
                   <DialogDescription className="text-sm text-center mt-1">
                     {selectedEvent?.attendance_type === 'check-in' ? 'Check In' : 'RSVP'}
                   </DialogDescription>
                 </DialogHeader>

                 <div className="flex-1 overflow-y-auto p-4 min-h-0 pb-4">
                   {/* Tabs */}
                   <Tabs defaultValue="available" className="w-full">
                     <TabsList className="grid w-full grid-cols-2 mb-4">
                       <TabsTrigger value="available" className="text-base font-bold">
                         Available People
                       </TabsTrigger>
                       <TabsTrigger value="checked-in" className="text-base font-bold">
                         Checked In ({alreadyRSVPMembers.length})
                       </TabsTrigger>
                     </TabsList>

                     <TabsContent value="available" className="space-y-4">
                       {/* Search Bar */}
                       <div>
                         <Input
                           placeholder="Search by name..."
                           value={memberSearchQuery}
                           onChange={(e) => setMemberSearchQuery(e.target.value)}
                           className="w-full h-12 text-base"
                         />
                       </div>

                       {/* Action Buttons */}
                       <div className="flex gap-2">
                         <Button
                           onClick={() => setIsCreateMemberOpen(true)}
                           className="flex-1 h-12 text-base bg-blue-600 hover:bg-blue-700 px-3"
                         >
                           <Plus className="mr-2 h-5 w-5" />
                           Add New
                         </Button>
                         {selectedEvent?.attendance_type === 'check-in' && (
                           <Button
                             onClick={() => setIsAnonymousCheckinOpen(true)}
                             className="flex-1 h-12 text-base bg-orange-600 hover:bg-orange-700 px-3"
                           >
                             <UserPlus className="mr-2 h-5 w-5" />
                             Anonymous
                           </Button>
                         )}
                       </div>

                       {/* Suggested Members */}
                       {suggestedMembers.length > 0 && (
                         <div>
                           <h3 className="text-lg font-bold text-green-700 mb-3 flex items-center justify-center gap-2">
                             <Star className="h-5 w-5" />
                             Frequent Attendees
                           </h3>
                           <div className="grid grid-cols-1 gap-3">
                             {suggestedMembers
                               .filter(member => 
                                 member.firstname?.toLowerCase().includes(memberSearchQuery.toLowerCase()) ||
                                 member.lastname?.toLowerCase().includes(memberSearchQuery.toLowerCase())
                               )
                               .map((member) => (
                                 <Button
                                   key={member.id}
                                   variant="outline"
                                   onClick={() => handleMemberClick(member)}
                                   className="w-full h-16 text-left p-3 border-2 border-green-200 bg-green-50 hover:bg-green-100"
                                 >
                                   <div className="flex items-center space-x-3 w-full">
                                     <Avatar className="h-10 w-10 flex-shrink-0">
                                       <AvatarImage src={member.image_url} />
                                       <AvatarFallback className="text-base">
                                         {getInitials(member.firstname, member.lastname)}
                                       </AvatarFallback>
                                     </Avatar>
                                     <div className="flex-1 text-left">
                                       <p className="text-base font-bold">
                                         {member.firstname} {member.lastname}
                                       </p>
                                       <p className="text-sm text-green-600">
                                         {memberAttendanceCount[member.id] || 0} previous attendances
                                       </p>
                                     </div>
                                     <Star className="h-4 w-4 text-green-600 flex-shrink-0" />
                                   </div>
                                 </Button>
                               ))}
                           </div>
                         </div>
                       )}

                       {/* All Members */}
                       <div>
                         <h3 className="text-lg font-bold mb-3 text-center">All People</h3>
                         <div className="grid grid-cols-1 gap-3">
                           {members
                             .filter(member => 
                               !suggestedMembers.find(s => s.id === member.id) &&
                               (member.firstname?.toLowerCase().includes(memberSearchQuery.toLowerCase()) ||
                                member.lastname?.toLowerCase().includes(memberSearchQuery.toLowerCase()))
                             )
                             .map((member) => (
                               <Button
                                 key={member.id}
                                 variant="outline"
                                 onClick={() => handleMemberClick(member)}
                                 className="w-full h-16 text-left p-3"
                               >
                                 <div className="flex items-center space-x-3 w-full">
                                   <Avatar className="h-10 w-10 flex-shrink-0">
                                     <AvatarImage src={member.image_url} />
                                     <AvatarFallback className="text-base">
                                       {getInitials(member.firstname, member.lastname)}
                                     </AvatarFallback>
                                   </Avatar>
                                   <div className="flex-1 text-left">
                                     <p className="text-base font-bold">
                                       {member.firstname} {member.lastname}
                                     </p>
                                     {memberAttendanceCount[member.id] && (
                                       <p className="text-sm text-gray-600">
                                         {memberAttendanceCount[member.id]} previous attendances
                                       </p>
                                     )}
                                   </div>
                                 </div>
                               </Button>
                             ))}
                         </div>
                       </div>
                     </TabsContent>

                     <TabsContent value="checked-in" className="space-y-4">
                       {/* Checked In Members */}
                       <div className="grid grid-cols-1 gap-3">
                         {alreadyRSVPMembers.filter(member => member && member.id).map((member) => (
                           <div
                             key={member.id}
                             className="flex items-center justify-between p-4 rounded-lg border-2 bg-green-50 border-green-200"
                           >
                             <div className="flex items-center space-x-3">
                               <Avatar className="h-12 w-12">
                                 <AvatarImage src={member.image_url} />
                                 <AvatarFallback className="text-lg">
                                   {member.isAnonymous ? member.firstname.charAt(0) : getInitials(member.firstname, member.lastname)}
                                 </AvatarFallback>
                               </Avatar>
                               <div>
                                 <p className="text-lg font-bold">
                                   {member.firstname} {member.lastname}
                                 </p>
                                 {member.isAnonymous && (
                                   <Badge variant="outline" className="text-sm px-2 py-1 text-orange-600 border-orange-600">
                                     Anonymous Attendee
                                   </Badge>
                                 )}
                               </div>
                             </div>
                             <Button
                               variant="ghost"
                               size="sm"
                               onClick={() => handleRemoveMember(member.id)}
                               className="h-8 w-8 p-0"
                             >
                               <X className="h-4 w-4" />
                             </Button>
                           </div>
                         ))}
                         {alreadyRSVPMembers.length === 0 && (
                           <p className="text-lg text-gray-500 italic p-8 text-center">
                             {selectedEvent?.attendance_type === 'check-in'
                               ? 'No members have checked in yet'
                               : 'No members have RSVP\'d yet'}
                           </p>
                         )}
                       </div>
                     </TabsContent>
                   </Tabs>
                 </div>

                                 <DialogFooter className="p-3 border-t bg-gray-50 flex-shrink-0">
                   <div className="flex gap-3 w-full">
                     <Button
                       variant="outline"
                       onClick={handleCloseDialog}
                       className="flex-1 h-10 text-sm"
                     >
                       Cancel
                     </Button>
                     <Button
                       onClick={handleDone}
                       className="flex-1 h-10 text-sm"
                       disabled={selectedMembers.length === 0}
                     >
                       Done
                     </Button>
                   </div>
                 </DialogFooter>
               </DialogContent>
             </Dialog>
             </>
           )}

          {/* Kiosk Mode - Create New Member Modal */}
          {isKioskMode && isCreateMemberOpen && (
            <div 
              className="fixed inset-0 bg-black/80 backdrop-blur-sm z-[999999] flex items-center justify-center p-4"
              style={{
                position: 'fixed',
                top: 0,
                left: 0,
                right: 0,
                bottom: 0,
                width: '100vw',
                height: '100vh',
                zIndex: 999999,
                backgroundColor: 'rgba(0, 0, 0, 0.8)'
              }}
            >
              {console.log('🔍 Kiosk Create New Member Modal rendering')}
              <div className="bg-white rounded-lg w-full max-w-2xl max-h-[90vh] overflow-hidden flex flex-col">
                <div className="p-4 border-b bg-blue-50 flex-shrink-0">
                  <h2 className="text-xl font-bold">Create New Person</h2>
                  <p className="text-sm text-gray-600 mt-1">
                    Add a new person and automatically {selectedEvent?.attendance_type === 'check-in' ? 'check them in' : 'RSVP them'} to this event.
                  </p>
                </div>
                
                <div className="p-4 flex-1 overflow-y-auto">
                  <form onSubmit={handleCreateMember} className="space-y-4">
                    <div className="grid grid-cols-1 md:grid-cols-2 gap-4">
                      <div className="space-y-2">
                        <Label htmlFor="firstname" className="text-sm">First Name</Label>
                        <Input
                          id="firstname"
                          name="firstname"
                          value={newMember.firstname}
                          onChange={(e) => setNewMember({...newMember, firstname: e.target.value})}
                          className="h-12 text-base"
                          required
                        />
                      </div>
                      <div className="space-y-2">
                        <Label htmlFor="lastname" className="text-sm">Last Name</Label>
                        <Input
                          id="lastname"
                          name="lastname"
                          value={newMember.lastname}
                          onChange={(e) => setNewMember({...newMember, lastname: e.target.value})}
                          className="h-12 text-base"
                          required
                        />
                      </div>
                    </div>
                    <div className="space-y-2">
                      <Label htmlFor="email" className="text-sm">Email</Label>
                      <Input
                        id="email"
                        name="email"
                        type="email"
                        value={newMember.email}
                        onChange={(e) => setNewMember({...newMember, email: e.target.value})}
                        className="h-12 text-base"
                      />
                    </div>
                    <div className="space-y-2">
                      <Label htmlFor="phone" className="text-sm">Phone</Label>
                      <Input
                        id="phone"
                        name="phone"
                        value={newMember.phone}
                        onChange={(e) => setNewMember({...newMember, phone: e.target.value})}
                        className="h-12 text-base"
                      />
                    </div>
                    <div className="space-y-2">
                      <Label htmlFor="notes" className="text-sm">Notes</Label>
                      <Textarea
                        id="notes"
                        name="notes"
                        value={newMember.notes}
                        onChange={(e) => setNewMember({...newMember, notes: e.target.value})}
                        className="h-24 text-base"
                      />
                    </div>
                  </form>
                </div>

                <div className="p-4 border-t flex gap-3">
                  <Button
                    variant="outline"
                    onClick={() => setIsCreateMemberOpen(false)}
                    className="flex-1 h-12 text-base"
                  >
                    Cancel
                  </Button>
                  <Button
                    type="submit"
                    onClick={handleCreateMember}
                    className="flex-1 h-12 text-base"
                  >
                    Create and {selectedEvent?.attendance_type === 'check-in' ? 'Check In' : 'RSVP'}
                  </Button>
                </div>
              </div>
            </div>
          )}

          {/* Kiosk Mode - Anonymous Check-in Modal */}
          {isKioskMode && isAnonymousCheckinOpen && (
            <div 
              className="fixed inset-0 bg-black/80 backdrop-blur-sm z-[999999] flex items-center justify-center p-4"
              style={{
                position: 'fixed',
                top: 0,
                left: 0,
                right: 0,
                bottom: 0,
                width: '100vw',
                height: '100vh',
                zIndex: 999999,
                backgroundColor: 'rgba(0, 0, 0, 0.8)'
              }}
            >
              {console.log('🔍 Kiosk Anonymous Check-in Modal rendering')}
              <div className="bg-white rounded-lg w-full max-w-md p-6">
                <div className="text-center space-y-4">
                  <div className="flex items-center justify-center w-16 h-16 mx-auto bg-orange-100 rounded-full">
                    <UserPlus className="h-8 w-8 text-orange-600" />
                  </div>
                  <div>
                    <h3 className="text-xl font-bold text-gray-900 mb-2">
                      Anonymous Check-in
                    </h3>
                    <p className="text-base text-gray-600 mb-6">
                      Check in an anonymous attendee to {selectedEvent?.title}. This will update the event attendance count but won't create a member record.
                    </p>
                  </div>
                </div>

                <div className="flex gap-3">
                  <Button
                    variant="outline"
                    onClick={() => setIsAnonymousCheckinOpen(false)}
                    className="flex-1 h-12 text-base"
                  >
                    Cancel
                  </Button>
                  <Button
                    onClick={handleAnonymousCheckin}
                    className="flex-1 h-12 text-base bg-orange-600 hover:bg-orange-700"
                  >
                    <UserPlus className="mr-2 h-4 w-4" />
                    Add Anonymous Attendee
                  </Button>
                </div>
              </div>
            </div>
                     )}

          {/* Desktop Member Selection Dialog */}
          {!isKioskMode && (
            <Dialog open={isMemberDialogOpen} onOpenChange={setIsMemberDialogOpen}>
              <DialogContent className="w-[95vw] max-w-full h-[90vh] md:h-auto md:max-w-4xl p-0 z-50">
                {/* Force close button for stuck modals */}
                <div className="fixed top-4 right-4 z-[60]">
                  <Button
                    variant="destructive"
                    size="sm"
                    onClick={handleCloseDialog}
                    className="bg-red-600 hover:bg-red-700 text-white"
                  >
                    Force Close
                  </Button>
                </div>
                <DialogHeader className="p-4 md:p-6 border-b">
                  <div className="space-y-2">
                    <DialogTitle className="text-xl md:text-2xl lg:text-3xl">
                      {isEditingPastEvent 
                        ? 'Edit Attendance' 
                        : selectedEvent?.attendance_type === 'check-in' 
                          ? 'Check In People' 
                          : 'RSVP Members'
                      } - {selectedEvent?.title}
                    </DialogTitle>
                    {suggestedMembers.length > 0 && (
                      <div className="flex items-center gap-3">
                        <Star className="h-6 w-6 md:h-7 md:w-7 text-green-600" />
                        <span className="text-lg md:text-xl text-green-600 font-normal">
                          Smart suggestions available
                        </span>
                      </div>
                    )}
                  </div>
                  <DialogDescription className="text-lg md:text-xl mt-4">
                    {isEditingPastEvent
                      ? `Edit attendance records for ${selectedEvent?.title}`
                      : selectedEvent?.attendance_type === 'check-in'
                      ? 'Check In People for the event'
                        : `Select members to RSVP for ${selectedEvent?.title}`
                    }
                  </DialogDescription>
                  {suggestedMembers.length > 0 && (
                    <div className="mt-3 text-sm md:text-base text-green-600">
                      Members who frequently attend similar events are highlighted below
                    </div>
                  )}
                </DialogHeader>

                <div className="p-6 md:p-8 flex-1 overflow-hidden">
                  <Tabs defaultValue="available" className="w-full h-full flex flex-col">
                    <TabsList className="grid w-full grid-cols-2 h-14 md:h-16">
                      <TabsTrigger value="available" className="text-lg md:text-xl">
                        {isEditingPastEvent ? 'Add Attendance' : 'Available People'}
                      </TabsTrigger>
                      <TabsTrigger value="checked-in" className="text-lg md:text-xl">
                        {selectedEvent?.attendance_type === 'check-in' ? 'Checked In' : 'RSVP\'d'}
                      </TabsTrigger>
                    </TabsList>

                    <TabsContent value="available" className="mt-6 md:mt-8 flex-1 overflow-y-auto">
                      <div className="space-y-6 md:space-y-8">
                        <div className="flex flex-col md:flex-row gap-4 md:gap-6">
                          <div className="flex-1">
                            <Input
                              placeholder="Search people..."
                              value={memberSearchQuery}
                              onChange={(e) => setMemberSearchQuery(e.target.value)}
                              className="w-full h-16 md:h-20 text-lg md:text-xl"
                            />
                          </div>
                          <Button
                            onClick={() => setIsCreateMemberOpen(true)}
                            className="w-full md:w-auto h-16 md:h-20 text-lg md:text-xl bg-blue-600 hover:bg-blue-700"
                          >
                            <Plus className="mr-2 md:mr-3 h-5 w-5 md:h-6 md:w-6" />
                            Add New Person
                          </Button>
                          {selectedEvent?.attendance_type === 'check-in' && (
                            <Button
                              onClick={() => setIsAnonymousCheckinOpen(true)}
                              className="w-full md:w-auto h-16 md:h-20 text-lg md:text-xl bg-orange-600 hover:bg-orange-700"
                            >
                              <UserPlus className="mr-2 md:mr-3 h-5 w-5 md:h-6 md:w-6" />
                              Anonymous Check-in
                            </Button>
                          )}
                        </div>
                        <div className="space-y-2">
                          {suggestedMembers.length > 0 && (
                            <div className="mb-6 md:mb-8">
                              <h3 className="text-xl md:text-2xl font-bold text-green-700 mb-4 flex items-center gap-3">
                                <Star className="h-6 w-6 md:h-7 md:w-7" />
                                Suggested Based on Previous Attendance
                              </h3>
                              {/* Mobile Grid Layout */}
                              <div className="md:hidden">
                                <div className="grid grid-cols-2 gap-3">
                                  {suggestedMembers
                                    .filter(member => 
                                      member.firstname?.toLowerCase().includes(memberSearchQuery.toLowerCase()) ||
                                      member.lastname?.toLowerCase().includes(memberSearchQuery.toLowerCase())
                                    )
                                    .map((member) => (
                                    <div
                                      key={member.id}
                                      className="flex flex-col items-center p-3 rounded-lg border-2 border-green-200 bg-green-50 cursor-pointer hover:bg-green-100 transition-colors"
                                      onClick={() => handleMemberClick(member)}
                                    >
                                      <Avatar className="h-16 w-16 mb-2">
                                        <AvatarImage src={member.image_url} />
                                        <AvatarFallback className="text-lg">
                                          {getInitials(member.firstname, member.lastname)}
                                        </AvatarFallback>
                                      </Avatar>
                                      <p className="text-sm font-bold text-center truncate w-full">
                                        {member.firstname} {member.lastname}
                                      </p>
                                      <Badge variant="secondary" className="bg-green-100 text-green-800 text-xs px-2 py-1 mt-1">
                                        {memberAttendanceCount[member.id] || 0} attendances
                                      </Badge>
                                      <Star className="h-4 w-4 text-green-600 mt-1" />
                                    </div>
                                  ))}
                                </div>
                              </div>
                              
                              {/* Desktop Grid Layout */}
                              <div className="hidden md:block">
                                <div className="grid grid-cols-2 gap-4 lg:gap-6">
                                  {suggestedMembers
                                    .filter(member => 
                                      member.firstname?.toLowerCase().includes(memberSearchQuery.toLowerCase()) ||
                                      member.lastname?.toLowerCase().includes(memberSearchQuery.toLowerCase())
                                    )
                                    .map((member) => (
                                    <div
                                      key={member.id}
                                      className="flex flex-col items-center p-4 lg:p-5 rounded-lg border-2 border-green-200 bg-green-50 cursor-pointer hover:bg-green-100 transition-colors"
                                      onClick={() => handleMemberClick(member)}
                                    >
                                      <Avatar className="h-16 w-16 lg:h-18 lg:w-18 mb-3">
                                        <AvatarImage src={member.image_url} />
                                        <AvatarFallback className="text-lg lg:text-xl">
                                          {getInitials(member.firstname, member.lastname)}
                                        </AvatarFallback>
                                      </Avatar>
                                      <p className="text-lg lg:text-xl font-bold text-center truncate w-full mb-2">
                                        {member.firstname} {member.lastname}
                                      </p>
                                      <div className="flex flex-col items-center gap-2">
                                        <Badge variant="secondary" className="bg-green-100 text-green-800 text-sm px-2 py-1">
                                          {memberAttendanceCount[member.id] || 0} previous attendances
                                        </Badge>
                                        <span className="text-sm md:text-base text-green-600 text-center">Frequent attendee</span>
                                      </div>
                                      <Star className="h-5 w-5 text-green-600 mt-2" />
                                    </div>
                                  ))}
                                </div>
                              </div>
                          </div>
                        )}
                          
                          {/* Mobile Grid Layout */}
                          <div className="md:hidden">
                            <div className="grid grid-cols-2 gap-3">
                              {members
                                .filter(member => 
                                  !suggestedMembers.find(s => s.id === member.id) &&
                                  (member.firstname?.toLowerCase().includes(memberSearchQuery.toLowerCase()) ||
                                   member.lastname?.toLowerCase().includes(memberSearchQuery.toLowerCase()))
                                )
                                .map((member) => (
                                <div
                                  key={member.id}
                                  className="flex flex-col items-center p-3 rounded-lg border-2 cursor-pointer hover:bg-gray-50 transition-colors"
                                  onClick={() => handleMemberClick(member)}
                                >
                                  <Avatar className="h-16 w-16 mb-2">
                                    <AvatarImage src={member.image_url} />
                                    <AvatarFallback className="text-lg">
                                      {getInitials(member.firstname, member.lastname)}
                                    </AvatarFallback>
                                  </Avatar>
                                  <p className="text-sm font-bold text-center truncate w-full">
                                    {member.firstname} {member.lastname}
                                  </p>
                                  {memberAttendanceCount[member.id] && (
                                    <Badge variant="outline" className="text-xs px-2 py-1 mt-1">
                                      {memberAttendanceCount[member.id]} attendances
                                    </Badge>
                                  )}
                                </div>
                              ))}
                            </div>
                          </div>
                          
                          {/* Desktop Grid Layout */}
                          <div className="hidden md:block">
                            <div className="grid grid-cols-2 gap-4 lg:gap-6">
                            {members
                              .filter(member => 
                                !suggestedMembers.find(s => s.id === member.id) &&
                                (member.firstname?.toLowerCase().includes(memberSearchQuery.toLowerCase()) ||
                                 member.lastname?.toLowerCase().includes(memberSearchQuery.toLowerCase()))
                              )
                              .map((member) => (
                              <div
                                key={member.id}
                                className="flex flex-col items-center p-4 lg:p-5 rounded-lg border-2 cursor-pointer hover:bg-gray-50 transition-colors"
                                onClick={() => handleMemberClick(member)}
                              >
                                <Avatar className="h-16 w-16 lg:h-18 lg:w-18 mb-3">
                                  <AvatarImage src={member.image_url} />
                                  <AvatarFallback className="text-lg lg:text-xl">
                                    {getInitials(member.firstname, member.lastname)}
                                  </AvatarFallback>
                                </Avatar>
                                <p className="text-lg lg:text-xl font-bold text-center truncate w-full mb-2">
                                  {member.firstname} {member.lastname}
                                </p>
                                {memberAttendanceCount[member.id] && (
                                  <div className="flex flex-col items-center">
                                    <Badge variant="outline" className="text-sm px-2 py-1">
                                      {memberAttendanceCount[member.id]} previous attendances
                                    </Badge>
                                  </div>
                                )}
                              </div>
                            ))}
                          </div>
                        </div>
                      </div>
                    </div>
                  </TabsContent>

                                    <TabsContent value="checked-in" className="mt-3 md:mt-8 flex-1 overflow-y-auto">
                    {/* Mobile Grid Layout */}
                    <div className="md:hidden">
                      <div className="grid grid-cols-2 gap-3">
                        {alreadyRSVPMembers.filter(member => member && member.id).map((member) => (
                          <div
                            key={member.id}
                            className="flex flex-col items-center p-3 rounded-lg border-2 relative"
                          >
                            <Avatar className="h-16 w-16 mb-2">
                              <AvatarImage src={member.image_url} />
                              <AvatarFallback className="text-lg">
                                {member.isAnonymous ? member.firstname.charAt(0) : getInitials(member.firstname, member.lastname)}
                              </AvatarFallback>
                            </Avatar>
                            <p className="text-sm font-bold text-center truncate w-full">
                              {member.firstname} {member.lastname}
                            </p>
                            {member.isAnonymous && (
                              <Badge variant="outline" className="text-xs px-2 py-1 mt-1 text-orange-600 border-orange-600">
                                Anonymous
                              </Badge>
                            )}
                            <Button
                              variant="ghost"
                              size="sm"
                              onClick={() => handleRemoveMember(member.id)}
                              className="h-8 w-8 p-0 absolute top-2 right-2"
                            >
                              <X className="h-4 w-4" />
                            </Button>
                          </div>
                        ))}
                      </div>
                      {alreadyRSVPMembers.length === 0 && (
                        <p className="text-sm text-gray-500 italic p-4 text-center">
                          {selectedEvent?.attendance_type === 'check-in'
                            ? 'No members have checked in yet'
                            : 'No members have RSVP\'d yet'}
                        </p>
                      )}
                    </div>
                    
                    {/* Desktop Grid Layout */}
                    <div className="hidden md:block">
                      <div className="grid grid-cols-2 gap-4 lg:gap-6">
                        {alreadyRSVPMembers.filter(member => member && member.id).map((member) => (
                          <div
                            key={member.id}
                            className="flex flex-col items-center p-4 lg:p-5 rounded-lg border-2 relative"
                          >
                            <Avatar className="h-16 w-16 lg:h-18 lg:w-18 mb-3">
                              <AvatarImage src={member.image_url} />
                              <AvatarFallback className="text-lg lg:text-xl">
                                {member.isAnonymous ? member.firstname.charAt(0) : getInitials(member.firstname, member.lastname)}
                              </AvatarFallback>
                            </Avatar>
                            <p className="text-lg lg:text-xl font-bold text-center truncate w-full mb-2">
                              {member.firstname} {member.lastname}
                            </p>
                            {member.isAnonymous && (
                              <Badge variant="outline" className="text-sm px-3 py-1 text-orange-600 border-orange-600 mb-2">
                                Anonymous Attendee
                              </Badge>
                            )}
                            <Button
                              variant="ghost"
                              size="sm"
                              onClick={() => handleRemoveMember(member.id)}
                              className="h-8 w-8 p-0 absolute top-2 right-2"
                            >
                              <X className="h-4 w-4" />
                            </Button>
                          </div>
                        ))}
                      </div>
                      {alreadyRSVPMembers.length === 0 && (
                        <p className="text-base lg:text-lg text-gray-500 italic p-4">
                          {selectedEvent?.attendance_type === 'check-in'
                            ? 'No members have checked in yet'
                            : 'No members have RSVP\'d yet'}
                        </p>
                      )}
                    </div>
                  </TabsContent>
                </Tabs>
              </div>

              <DialogFooter className="p-4 md:p-6 border-t">
                <div className="flex flex-row gap-3 md:gap-4 w-full">
                  <Button
                    variant="outline"
                    onClick={handleCloseDialog}
                    className="flex-1 md:w-auto text-base md:text-lg h-12 md:h-14"
                  >
                    Cancel
                  </Button>
                  <Button
                    onClick={handleDone}
                    className="flex-1 md:w-auto text-base md:text-lg h-12 md:h-14"
                  >
                    Done
                  </Button>
                </div>
              </DialogFooter>
            </DialogContent>
          </Dialog>
          )}
        </div>
      ) : (
        <motion.div 
          className="w-full px-0 md:px-4"
          variants={containerVariants}
          initial="hidden"
          animate="visible"
        >
        {/* Mobile Header - Hidden on Desktop */}
        <div className="lg:hidden sticky top-0 z-10 bg-white/80 dark:bg-slate-900/80 backdrop-blur-md border-b border-slate-200 dark:border-slate-700">
          <div className="flex items-center justify-between p-4">
            <div className="flex-1">
              <h1 className="text-lg font-semibold text-slate-900 dark:text-white">
                Events
              </h1>
              <p className="text-xs text-slate-500 dark:text-slate-400">Manage and track events</p>
            </div>
            <div className="flex items-center gap-2">
              <Button
                variant="ghost"
                size="icon"
                onClick={() => setShowAnalytics(!showAnalytics)}
                className="hover:bg-slate-100 dark:hover:bg-slate-800"
              >
                <BarChart3 className="h-4 w-4" />
              </Button>
              <PermissionButton
                permission={PERMISSIONS.EVENTS_CREATE}
                onClick={() => setIsCreateEventOpen(true)}
                size="icon"
                className="hover:bg-slate-100 dark:hover:bg-slate-800"
              >
                <Plus className="h-4 w-4" />
              </PermissionButton>
            </div>
          </div>
        </div>

        {/* Desktop Header - Hidden on Mobile */}
        <div className="hidden lg:block mb-8 px-2 md:px-0">
          <div className="flex flex-col md:flex-row justify-between items-start md:items-center gap-4 mb-6">
            <div>
              <h1 className="text-3xl md:text-4xl font-bold mb-2 bg-gradient-to-r from-blue-600 to-purple-600 bg-clip-text text-transparent">
                Events
              </h1>
              <p className="text-gray-600 text-lg">Manage and track event attendance</p>
            </div>
            <div className="flex items-center gap-3">
              <Button
                variant="outline"
                size="sm"
                onClick={() => setShowAnalytics(!showAnalytics)}
                className="h-10"
              >
                <BarChart3 className="mr-2 h-4 w-4" />
                {showAnalytics ? 'Hide' : 'Show'} Analytics
              </Button>
              <PermissionButton
                permission={PERMISSIONS.EVENTS_CREATE}
                onClick={() => setIsCreateEventOpen(true)}
                className="h-10"
              >
                <Plus className="mr-2 h-4 w-4" />
                Create Event
              </PermissionButton>
            </div>
          </div>

          {/* Quick Stats Cards - Desktop Only */}
          <div className="grid grid-cols-2 md:grid-cols-4 gap-4 mb-6">
            <Card className="border-0 shadow-sm bg-gradient-to-br from-blue-50 to-blue-100 dark:from-blue-900/20 dark:to-blue-800/20">
              <CardContent className="p-4">
                <div className="flex items-center justify-between">
                  <div>
                    <p className="text-sm text-blue-600 dark:text-blue-400 font-medium">This month's Events</p>
                    <p className="text-2xl font-bold text-blue-900 dark:text-blue-100">
                      {(() => {
                        const now = new Date();
                        const startOfMonth = new Date(now.getFullYear(), now.getMonth(), 1);
                        const endOfMonth = new Date(now.getFullYear(), now.getMonth() + 1, 0);
                        
                        // Use raw events from database for accurate filtering
                        const count = rawEvents.filter(e => {
                          // Parse the start_date properly - it's a TIMESTAMP WITH TIME ZONE
                          const eventDate = new Date(e.start_date);
                          // Compare only the date part (ignore time)
                          const eventDateOnly = new Date(eventDate.getFullYear(), eventDate.getMonth(), eventDate.getDate());
                          return eventDateOnly >= startOfMonth && eventDateOnly <= endOfMonth;
                        }).length;
                        
                        console.log('[Events] This month events count:', count, 'from', rawEvents.length, 'raw events');
                        return count;
                      })()}
                    </p>
                  </div>
                  <div className="p-2 bg-blue-500 rounded-lg">
                    <Calendar className="h-5 w-5 text-white" />
                  </div>
                </div>
              </CardContent>
            </Card>

            <Card className="border-0 shadow-sm bg-gradient-to-br from-green-50 to-green-100 dark:from-green-900/20 dark:to-green-800/20">
              <CardContent className="p-4">
                <div className="flex items-center justify-between">
                  <div>
                    <p className="text-sm text-green-600 dark:text-green-400 font-medium">This week's events</p>
                    <p className="text-2xl font-bold text-green-900 dark:text-green-100">
                      {(() => {
                        const now = new Date();
                        const startOfWeek = new Date(now);
                        startOfWeek.setDate(now.getDate() - now.getDay()); // Start of week (Sunday)
                        const endOfWeek = new Date(startOfWeek);
                        endOfWeek.setDate(startOfWeek.getDate() + 6); // End of week (Saturday)
                        
                        // Use raw events from database for accurate filtering
                        const count = rawEvents.filter(e => {
                          // Parse the start_date properly - it's a TIMESTAMP WITH TIME ZONE
                          const eventDate = new Date(e.start_date);
                          // Compare only the date part (ignore time and timezone)
                          const eventDateOnly = new Date(eventDate.getFullYear(), eventDate.getMonth(), eventDate.getDate());
                          const startOfWeekOnly = new Date(startOfWeek.getFullYear(), startOfWeek.getMonth(), startOfWeek.getDate());
                          const endOfWeekOnly = new Date(endOfWeek.getFullYear(), endOfWeek.getMonth(), endOfWeek.getDate());
                          
                          const isInWeek = eventDateOnly >= startOfWeekOnly && eventDateOnly <= endOfWeekOnly;
                          
                          if (e.title.includes('Bible Study') || e.title.includes('Worship')) {
                            console.log('[Events] Event check:', {
                              title: e.title,
                              start_date: e.start_date,
                              parsed: eventDateOnly.toISOString(),
                              startOfWeek: startOfWeekOnly.toISOString(),
                              endOfWeek: endOfWeekOnly.toISOString(),
                              isInWeek
                            });
                          }
                          
                          return isInWeek;
                        }).length;
                        
                        console.log('[Events] This week events count:', count, 'from', rawEvents.length, 'raw events');
                        return count;
                      })()}
                    </p>
                  </div>
                  <div className="p-2 bg-green-500 rounded-lg">
                    <Clock className="h-5 w-5 text-white" />
                  </div>
                </div>
              </CardContent>
            </Card>

            <Card className="border-0 shadow-sm bg-gradient-to-br from-purple-50 to-purple-100 dark:from-purple-900/20 dark:to-purple-800/20">
              <CardContent className="p-4">
                <div className="flex items-center justify-between">
                  <div>
                    <p className="text-sm text-purple-600 dark:text-purple-400 font-medium">Last month's events</p>
                    <p className="text-2xl font-bold text-purple-900 dark:text-purple-100">
                      {(() => {
                        const now = new Date();
                        const lastMonth = new Date(now.getFullYear(), now.getMonth() - 1, 1);
                        const endOfLastMonth = new Date(now.getFullYear(), now.getMonth(), 0);
                        
                        // Use raw events from database for accurate filtering
                        const count = rawEvents.filter(e => {
                          // Parse the start_date properly - it's a TIMESTAMP WITH TIME ZONE
                          const eventDate = new Date(e.start_date);
                          // Compare only the date part (ignore time)
                          const eventDateOnly = new Date(eventDate.getFullYear(), eventDate.getMonth(), eventDate.getDate());
                          return eventDateOnly >= lastMonth && eventDateOnly <= endOfLastMonth;
                        }).length;
                        
                        console.log('[Events] Last month events count:', count, 'from', rawEvents.length, 'raw events');
                        return count;
                      })()}
                    </p>
                  </div>
                  <div className="p-2 bg-purple-500 rounded-lg">
                    <Users className="h-5 w-5 text-white" />
                  </div>
                </div>
              </CardContent>
            </Card>

            <Card className="border-0 shadow-sm bg-gradient-to-br from-orange-50 to-orange-100 dark:from-orange-900/20 dark:to-orange-800/20">
              <CardContent className="p-4">
                <div className="flex items-center justify-between">
                  <div>
                    <p className="text-sm text-orange-600 dark:text-orange-400 font-medium">Last week's Events</p>
                    <p className="text-2xl font-bold text-orange-900 dark:text-orange-100">
                      {(() => {
                        const now = new Date();
                        const lastWeekStart = new Date(now);
                        lastWeekStart.setDate(now.getDate() - now.getDay() - 7); // Start of last week (Sunday)
                        const lastWeekEnd = new Date(lastWeekStart);
                        lastWeekEnd.setDate(lastWeekStart.getDate() + 6); // End of last week (Saturday)
                        
                        // Use raw events from database for accurate filtering
                        const count = rawEvents.filter(e => {
                          // Parse the start_date properly - it's a TIMESTAMP WITH TIME ZONE
                          const eventDate = new Date(e.start_date);
                          // Compare only the date part (ignore time and timezone)
                          const eventDateOnly = new Date(eventDate.getFullYear(), eventDate.getMonth(), eventDate.getDate());
                          const lastWeekStartOnly = new Date(lastWeekStart.getFullYear(), lastWeekStart.getMonth(), lastWeekStart.getDate());
                          const lastWeekEndOnly = new Date(lastWeekEnd.getFullYear(), lastWeekEnd.getMonth(), lastWeekEnd.getDate());
                          
                          return eventDateOnly >= lastWeekStartOnly && eventDateOnly <= lastWeekEndOnly;
                        }).length;
                        
                        console.log('[Events] Last week events count:', count, 'from', rawEvents.length, 'raw events');
                        return count;
                      })()}
                    </p>
                  </div>
                  <div className="p-2 bg-orange-500 rounded-lg">
                    <CheckCircle className="h-5 w-5 text-white" />
                  </div>
                </div>
              </CardContent>
            </Card>
          </div>
          
          {/* Kiosk Mode Button - Desktop */}
          <div className="mt-6">
            <Button
              onClick={() => navigate('/kiosk')}
              className="w-full h-16 text-xl font-semibold bg-gradient-to-r from-blue-600 to-purple-600 hover:from-blue-700 hover:to-purple-700 text-white shadow-lg hover:shadow-xl transition-all duration-300"
            >
              <Monitor className="mr-3 h-7 w-7" />
              Check-In Kiosk Mode
            </Button>
          </div>
        </div>

        {/* Mobile Stats Cards */}
        <div className="lg:hidden p-4">
          <div className="grid grid-cols-2 gap-3 mb-4">
            <Card className="border-0 shadow-md bg-gradient-to-br from-blue-50 to-blue-100 dark:from-blue-900/20 dark:to-blue-800/20">
              <CardContent className="p-3 text-center">
                <div className="w-8 h-8 bg-blue-500 rounded-lg flex items-center justify-center mx-auto mb-1">
                  <Calendar className="h-4 w-4 text-white" />
                </div>
                <div className="text-lg font-bold text-blue-900 dark:text-blue-100">
                  {(() => {
                    const now = new Date();
                    const startOfMonth = new Date(now.getFullYear(), now.getMonth(), 1);
                    const endOfMonth = new Date(now.getFullYear(), now.getMonth() + 1, 0);
                    
                    // Use raw events from database for accurate filtering
                    const count = rawEvents.filter(e => {
                      // Parse the start_date properly - it's a TIMESTAMP WITH TIME ZONE
                      const eventDate = new Date(e.start_date);
                      // Compare only the date part (ignore time)
                      const eventDateOnly = new Date(eventDate.getFullYear(), eventDate.getMonth(), eventDate.getDate());
                      return eventDateOnly >= startOfMonth && eventDateOnly <= endOfMonth;
                    }).length;
                    
                    console.log('[Events] Mobile - This month events count:', count, 'from', rawEvents.length, 'raw events');
                    return count;
                  })()}
                </div>
                <p className="text-xs text-blue-600 dark:text-blue-400">This month's Events</p>
              </CardContent>
            </Card>

            <Card className="border-0 shadow-md bg-gradient-to-br from-green-50 to-green-100 dark:from-green-900/20 dark:to-green-800/20">
              <CardContent className="p-3 text-center">
                <div className="w-8 h-8 bg-green-500 rounded-lg flex items-center justify-center mx-auto mb-1">
                  <Clock className="h-4 w-4 text-white" />
                </div>
                <div className="text-lg font-bold text-green-900 dark:text-green-100">
                  {(() => {
                    const now = new Date();
                    const startOfWeek = new Date(now);
                    startOfWeek.setDate(now.getDate() - now.getDay()); // Start of week (Sunday)
                    const endOfWeek = new Date(startOfWeek);
                    endOfWeek.setDate(startOfWeek.getDate() + 6); // End of week (Saturday)
                    
                    // Use raw events from database for accurate filtering
                    const count = rawEvents.filter(e => {
                      // Parse the start_date properly - it's a TIMESTAMP WITH TIME ZONE
                      const eventDate = new Date(e.start_date);
                      // Compare only the date part (ignore time and timezone)
                      const eventDateOnly = new Date(eventDate.getFullYear(), eventDate.getMonth(), eventDate.getDate());
                      const startOfWeekOnly = new Date(startOfWeek.getFullYear(), startOfWeek.getMonth(), startOfWeek.getDate());
                      const endOfWeekOnly = new Date(endOfWeek.getFullYear(), endOfWeek.getMonth(), endOfWeek.getDate());
                      
                      return eventDateOnly >= startOfWeekOnly && eventDateOnly <= endOfWeekOnly;
                    }).length;
                    
                    console.log('[Events] Mobile - This week events count:', count, 'from', rawEvents.length, 'raw events');
                    return count;
                  })()}
                </div>
                <p className="text-xs text-green-600 dark:text-green-400">This week's events</p>
              </CardContent>
            </Card>

            <Card className="border-0 shadow-md bg-gradient-to-br from-purple-50 to-purple-100 dark:from-purple-900/20 dark:to-purple-800/20">
              <CardContent className="p-3 text-center">
                <div className="w-8 h-8 bg-purple-500 rounded-lg flex items-center justify-center mx-auto mb-1">
                  <Users className="h-4 w-4 text-white" />
                </div>
                <div className="text-lg font-bold text-purple-900 dark:text-purple-100">
                  {(() => {
                    const now = new Date();
                    const lastMonth = new Date(now.getFullYear(), now.getMonth() - 1, 1);
                    const endOfLastMonth = new Date(now.getFullYear(), now.getMonth(), 0);
                    
                    // Use raw events from database for accurate filtering
                    const count = rawEvents.filter(e => {
                      // Parse the start_date properly - it's a TIMESTAMP WITH TIME ZONE
                      const eventDate = new Date(e.start_date);
                      // Compare only the date part (ignore time)
                      const eventDateOnly = new Date(eventDate.getFullYear(), eventDate.getMonth(), eventDate.getDate());
                      return eventDateOnly >= lastMonth && eventDateOnly <= endOfLastMonth;
                    }).length;
                    
                    console.log('[Events] Mobile - Last month events count:', count, 'from', rawEvents.length, 'raw events');
                    return count;
                  })()}
                </div>
                <p className="text-xs text-purple-600 dark:text-purple-400">Last month's events</p>
              </CardContent>
            </Card>

            <Card className="border-0 shadow-md bg-gradient-to-br from-orange-50 to-orange-100 dark:from-orange-900/20 dark:to-orange-800/20">
              <CardContent className="p-3 text-center">
                <div className="w-8 h-8 bg-orange-500 rounded-lg flex items-center justify-center mx-auto mb-1">
                  <CheckCircle className="h-4 w-4 text-white" />
                </div>
                <div className="text-lg font-bold text-orange-900 dark:text-orange-100">
                  {(() => {
                    const now = new Date();
                    const lastWeekStart = new Date(now);
                    lastWeekStart.setDate(now.getDate() - now.getDay() - 7); // Start of last week (Sunday)
                    const lastWeekEnd = new Date(lastWeekStart);
                    lastWeekEnd.setDate(lastWeekStart.getDate() + 6); // End of last week (Saturday)
                    
                    // Use raw events from database for accurate filtering
                    const count = rawEvents.filter(e => {
                      // Parse the start_date properly - it's a TIMESTAMP WITH TIME ZONE
                      const eventDate = new Date(e.start_date);
                      // Compare only the date part (ignore time and timezone)
                      const eventDateOnly = new Date(eventDate.getFullYear(), eventDate.getMonth(), eventDate.getDate());
                      const lastWeekStartOnly = new Date(lastWeekStart.getFullYear(), lastWeekStart.getMonth(), lastWeekStart.getDate());
                      const lastWeekEndOnly = new Date(lastWeekEnd.getFullYear(), lastWeekEnd.getMonth(), lastWeekEnd.getDate());
                      
                      return eventDateOnly >= lastWeekStartOnly && eventDateOnly <= lastWeekEndOnly;
                    }).length;
                    
                    console.log('[Events] Mobile - Last week events count:', count, 'from', rawEvents.length, 'raw events');
                    return count;
                  })()}
                </div>
                <p className="text-xs text-orange-600 dark:text-orange-400">Last week's Events</p>
              </CardContent>
            </Card>
          </div>
          
          {/* Kiosk Mode Button */}
          <Button
            onClick={() => navigate('/kiosk')}
            className="w-full h-16 text-lg font-semibold bg-gradient-to-r from-blue-600 to-purple-600 hover:from-blue-700 hover:to-purple-700 text-white shadow-lg hover:shadow-xl transition-all duration-300"
          >
            <Monitor className="mr-3 h-6 w-6" />
            Check-In Kiosk Mode
          </Button>
        </div>

        {/* Analytics Section */}
        {showAnalytics && (
          <motion.div
            initial={{ opacity: 0, height: 0 }}
            animate={{ opacity: 1, height: 'auto' }}
            exit={{ opacity: 0, height: 0 }}
            className="mb-6 px-4 lg:px-0"
          >
            <EventAnalytics events={filteredEvents} pastEvents={filteredPastEvents} />
          </motion.div>
        )}

        {/* Enhanced Tabs */}
        <Tabs value={activeTab} onValueChange={setActiveTab} className="w-full px-2 md:px-0">
          {/* Mobile Tabs */}
          <div className="lg:hidden">
            <TabsList className="grid w-full grid-cols-3 h-12 mb-4">
              <TabsTrigger value="upcoming" className="text-sm">Upcoming</TabsTrigger>
              <TabsTrigger value="past" className="text-sm">Past</TabsTrigger>
              <TabsTrigger value="locations" className="text-sm">Locations</TabsTrigger>
            </TabsList>
          </div>

          {/* Desktop Tabs */}
          <div className="hidden lg:block">
            <TabsList className="grid w-full grid-cols-3 h-14 mb-6">
              <TabsTrigger value="upcoming" className="text-lg">Upcoming Events</TabsTrigger>
              <TabsTrigger value="past" className="text-lg">Past Events</TabsTrigger>
              <TabsTrigger value="locations" className="text-lg">Locations</TabsTrigger>
            </TabsList>
          </div>

          {/* Upcoming Events Tab */}
          <TabsContent value="upcoming" className="space-y-6 px-4 lg:px-0">
            {/* Enhanced Search and Filters */}
            <div className="space-y-4">
              {/* View Mode Toggle - Mobile */}
              <div className="lg:hidden space-y-3">
                <div className="flex items-center justify-between">
                  <h3 className="text-sm font-medium text-slate-700 dark:text-slate-300">View Mode</h3>
                  <Button
                    variant="outline"
                    size="sm"
                    onClick={fetchEvents}
                    disabled={isLoading}
                  >
                    <RefreshCw className={`h-4 w-4 ${isLoading ? 'animate-spin' : ''}`} />
                  </Button>
                </div>
                <div className="grid grid-cols-3 gap-2">
                  <Button
                    variant={viewMode === 'admin' ? 'default' : 'outline'}
                    size="sm"
                    onClick={() => {
                      setViewMode('admin');
                      setIsFullKioskMode(false);
                      navigate('/events');
                    }}
                    className="text-xs"
                  >
                    <List className="mr-1 h-3 w-3" />
                    Admin
                  </Button>
                  <Button
                    variant={viewMode === 'kiosk' ? 'default' : 'outline'}
                    size="sm"
                    onClick={() => navigate('/kiosk')}
                    className="text-xs"
                  >
                    <Monitor className="mr-1 h-3 w-3" />
                    Kiosk
                  </Button>

                  <Button
                    variant={viewMode === 'calendar' ? 'default' : 'outline'}
                    size="sm"
                    onClick={() => {
                      setViewMode('calendar');
                      setIsFullKioskMode(false);
                      navigate('/events');
                    }}
                    className="text-xs"
                  >
                    <Grid className="mr-1 h-3 w-3" />
                    Calendar
                  </Button>
                </div>
              </div>

              {/* View Mode Toggle - Desktop */}
              <div className="hidden lg:flex items-center justify-between">
                <div className="flex items-center gap-2">
                  <Button
                    variant={viewMode === 'admin' ? 'default' : 'outline'}
                    size="sm"
                    onClick={() => {
                      setViewMode('admin');
                      setIsFullKioskMode(false);
                      navigate('/events');
                    }}
                  >
                    <List className="mr-2 h-4 w-4" />
                    Admin View
                  </Button>
                  <Button
                    variant={viewMode === 'kiosk' ? 'default' : 'outline'}
                    size="sm"
                    onClick={() => navigate('/kiosk')}
                  >
                    <Monitor className="mr-2 h-4 w-4" />
                    Kiosk View
                  </Button>

                  <Button
                    variant={viewMode === 'calendar' ? 'default' : 'outline'}
                    size="sm"
                    onClick={() => {
                      setViewMode('calendar');
                      setIsFullKioskMode(false);
                      navigate('/events');
                    }}
                  >
                    <Grid className="mr-2 h-4 w-4" />
                    Calendar View
                  </Button>
                </div>
                <Button
                  variant="outline"
                  size="sm"
                  onClick={fetchEvents}
                  disabled={isLoading}
                >
                  <RefreshCw className={`mr-2 h-4 w-4 ${isLoading ? 'animate-spin' : ''}`} />
                  Refresh
                </Button>
              </div>

              {/* Enhanced Filters and Sorting */}
              <div className="space-y-4">
                {/* Search Bar */}
                <div className="relative">
                  <Search className="absolute left-3 top-1/2 transform -translate-y-1/2 h-4 w-4 text-gray-400" />
                  <Input
                    placeholder="Search events by title, location, or description..."
                    value={searchQuery}
                    onChange={(e) => setSearchQuery(e.target.value)}
                    className="w-full h-12 pl-10 pr-4"
                  />
                </div>

                {/* Filter Grid - Mobile */}
                <div className="lg:hidden space-y-3">
                  <div className="grid grid-cols-2 gap-2">
                    <Select value={eventTypeFilter} onValueChange={setEventTypeFilter}>
                      <SelectTrigger className="h-10 text-sm">
                        <SelectValue placeholder="Event Type" />
                      </SelectTrigger>
                      <SelectContent>
                        <SelectItem value="all">All Types</SelectItem>
                        {eventTypeOptions.map(type => (
                          <SelectItem key={type} value={type}>
                            {type}
                          </SelectItem>
                        ))}
                      </SelectContent>
                    </Select>

                    {viewMode !== 'calendar' && (
                      <Select value={timeWindowFilter} onValueChange={setTimeWindowFilter}>
                        <SelectTrigger className="h-10 text-sm">
                          <SelectValue placeholder="Time Window" />
                        </SelectTrigger>
                        <SelectContent>
                          <SelectItem value="all">All Time</SelectItem>
                          <SelectItem value="today">Today</SelectItem>
                          <SelectItem value="week">This Week</SelectItem>
                          <SelectItem value="month">This Month</SelectItem>
                          <SelectItem value="quarter">This Quarter</SelectItem>
                        </SelectContent>
                      </Select>
                    )}
                  </div>

                  <div className="grid grid-cols-2 gap-2">
                    <Select value={attendanceFilter} onValueChange={setAttendanceFilter}>
                      <SelectTrigger className="h-10 text-sm">
                        <SelectValue placeholder="Attendance" />
                      </SelectTrigger>
                      <SelectContent>
                        <SelectItem value="all">All Events</SelectItem>
                        <SelectItem value="high">High Attendance</SelectItem>
                        <SelectItem value="low">Low Attendance</SelectItem>
                        <SelectItem value="none">No Attendance</SelectItem>
                      </SelectContent>
                    </Select>

                    <Select value={sortBy} onValueChange={setSortBy}>
                      <SelectTrigger className="h-10 text-sm">
                        <SelectValue placeholder="Sort By" />
                      </SelectTrigger>
                      <SelectContent>
                        <SelectItem value="date">Date</SelectItem>
                        <SelectItem value="title">Title</SelectItem>
                        <SelectItem value="attendance">Attendance</SelectItem>
                        <SelectItem value="type">Type</SelectItem>
                      </SelectContent>
                    </Select>
                  </div>
                </div>

                {/* Filter Grid - Desktop */}
                <div className="hidden lg:grid grid-cols-1 sm:grid-cols-2 lg:grid-cols-7 gap-3">
                  <div className="lg:col-span-2">
                    <Select value={eventTypeFilter} onValueChange={setEventTypeFilter}>
                      <SelectTrigger className="h-12">
                        <SelectValue placeholder="Event Type" />
                      </SelectTrigger>
                      <SelectContent>
                        <SelectItem value="all">All Types</SelectItem>
                        {eventTypeOptions.map(type => (
                          <SelectItem key={type} value={type}>
                            {type}
                          </SelectItem>
                        ))}
                      </SelectContent>
                    </Select>
                  </div>
                  
                  {viewMode !== 'calendar' && (
                    <Select value={timeWindowFilter} onValueChange={setTimeWindowFilter}>
                      <SelectTrigger className="h-12">
                        <SelectValue placeholder="Time Window" />
                      </SelectTrigger>
                      <SelectContent>
                        <SelectItem value="all">All Time</SelectItem>
                        <SelectItem value="today">Today</SelectItem>
                        <SelectItem value="week">This Week</SelectItem>
                        <SelectItem value="month">This Month</SelectItem>
                        <SelectItem value="quarter">This Quarter</SelectItem>
                        <SelectItem value="year">This Year</SelectItem>
                      </SelectContent>
                    </Select>
                  )}
                  
            <Select value={attendanceFilter} onValueChange={setAttendanceFilter}>
                    <SelectTrigger className="h-12">
                      <SelectValue placeholder="Attendance" />
              </SelectTrigger>
              <SelectContent>
                <SelectItem value="all">All Events</SelectItem>
                <SelectItem value="attending">With Attendance</SelectItem>
                <SelectItem value="not_attending">No Attendance</SelectItem>
                      <SelectItem value="high_attendance">High Attendance (10+)</SelectItem>
                      <SelectItem value="low_attendance">Low Attendance (&lt;5)</SelectItem>
              </SelectContent>
            </Select>
                  
                  <Select value={sortBy} onValueChange={setSortBy}>
                    <SelectTrigger className="h-12">
                      <SelectValue placeholder="Sort by" />
                    </SelectTrigger>
                    <SelectContent>
                      <SelectItem value="date">Date</SelectItem>
                      <SelectItem value="title">Title</SelectItem>
                      <SelectItem value="attendance">Attendance</SelectItem>
                      <SelectItem value="location">Location</SelectItem>
                      <SelectItem value="created">Recently Created</SelectItem>
                    </SelectContent>
                  </Select>
                  
                  <Button
                    variant="outline"
                    size="sm"
                    onClick={() => setSortOrder(sortOrder === 'asc' ? 'desc' : 'asc')}
                    className="h-12 w-full"
                  >
                    {sortOrder === 'asc' ? '↑ Ascending' : '↓ Descending'}
                  </Button>
          </div>

                {/* Quick Filter Chips */}
                <div className="space-y-3">
                  {/* Event Type Quick Filters */}
                  <div className="flex flex-wrap gap-2">
                    <span className="text-sm font-medium text-gray-700 dark:text-gray-300 mr-2">Type:</span>
                    <Button
                      variant={eventTypeFilter === 'all' ? 'default' : 'outline'}
                      size="sm"
                      onClick={() => setEventTypeFilter('all')}
                    >
                      All
                    </Button>
                    {eventTypeOptions.slice(0, 6).map(type => (
                      <Button
                        key={type}
                        variant={eventTypeFilter === type ? 'default' : 'outline'}
                        size="sm"
                        onClick={() => setEventTypeFilter(type)}
                      >
                        {type.length > 12 ? type.substring(0, 12) + '...' : type}
                      </Button>
                    ))}
                    {eventTypeOptions.length > 6 && (
                      <Button
                        variant="outline"
                        size="sm"
                        onClick={() => setEventTypeFilter('all')}
                        className="text-blue-600 hover:text-blue-700"
                      >
                        +{eventTypeOptions.length - 6} more
                      </Button>
                    )}
                  </div>
                  
                  {/* Time Window Quick Filters - Hidden in Calendar View */}
                  {viewMode !== 'calendar' && (
                    <div className="flex flex-wrap gap-2">
                      <span className="text-sm font-medium text-gray-700 dark:text-gray-300 mr-2">Time:</span>
                      <Button
                        variant={timeWindowFilter === 'all' ? 'default' : 'outline'}
                        size="sm"
                        onClick={() => setTimeWindowFilter('all')}
                      >
                        All Time
                      </Button>
                      <Button
                        variant={timeWindowFilter === 'today' ? 'default' : 'outline'}
                        size="sm"
                        onClick={() => {
                          setIsAutoSwitchingFilter(false);
                          setTimeWindowFilter('today');
                        }}
                      >
                        Today
                      </Button>
                      <Button
                        variant={timeWindowFilter === 'week' ? 'default' : 'outline'}
                        size="sm"
                        onClick={() => {
                          setIsAutoSwitchingFilter(false);
                          setTimeWindowFilter('week');
                        }}
                      >
                        This Week
                      </Button>
                      <Button
                        variant={timeWindowFilter === 'month' ? 'default' : 'outline'}
                        size="sm"
                        onClick={() => {
                          setIsAutoSwitchingFilter(false);
                          setTimeWindowFilter('month');
                        }}
                      >
                        This Month
                      </Button>
                      <Button
                        variant={timeWindowFilter === 'next30days' ? 'default' : 'outline'}
                        size="sm"
                        onClick={() => {
                          setIsAutoSwitchingFilter(false);
                          setTimeWindowFilter('next30days');
                        }}
                      >
                        Next 30 Days
                      </Button>
                      <Button
                        variant={timeWindowFilter === 'quarter' ? 'default' : 'outline'}
                        size="sm"
                        onClick={() => {
                          setIsAutoSwitchingFilter(false);
                          setTimeWindowFilter('quarter');
                        }}
                      >
                        This Quarter
                      </Button>
                      <Button
                        variant={timeWindowFilter === 'year' ? 'default' : 'outline'}
                        size="sm"
                        onClick={() => {
                          setIsAutoSwitchingFilter(false);
                          setTimeWindowFilter('year');
                        }}
                      >
                        This Year
                      </Button>
                    </div>
                  )}
                </div>
              </div>
            </div>

            {/* Enhanced Quick Actions Bar */}
            {filteredEvents.length > 0 && (
              <div className="bg-gradient-to-r from-slate-50 to-blue-50 dark:from-slate-800 dark:to-blue-900/20 border border-slate-200 dark:border-slate-700 rounded-xl p-4 mb-6">
                <div className="flex flex-col md:flex-row md:items-center md:justify-between gap-4">
                  <div className="flex items-center gap-3">
                    <div className="flex items-center gap-2">
                      <div className="w-2 h-2 bg-green-500 rounded-full animate-pulse"></div>
                      <span className="text-sm font-medium text-slate-700 dark:text-slate-300">
                        {filteredEvents.length} event{filteredEvents.length !== 1 ? 's' : ''} found
                      </span>
                    </div>
                    {bulkSelectedEvents.length > 0 && (
                      <Badge variant="default" className="bg-blue-500 hover:bg-blue-600">
                        <CheckCircle className="w-3 h-3 mr-1" />
                        {bulkSelectedEvents.length} selected
                      </Badge>
                    )}
                  </div>
                  
                  <div className="flex items-center gap-2 flex-wrap">
                    {bulkSelectedEvents.length > 0 && (
                      <>
                        <Button
                          variant="default"
                          size="sm"
                          onClick={() => setIsBulkActionsOpen(true)}
                          className="bg-blue-600 hover:bg-blue-700"
                        >
                          <Settings className="mr-2 h-4 w-4" />
                          Bulk Actions
                        </Button>
                        <Button
                          variant="outline"
                          size="sm"
                          onClick={() => setBulkSelectedEvents([])}
                        >
                          <X className="mr-2 h-4 w-4" />
                          Clear
                        </Button>
                      </>
                    )}
                    <Button
                      variant="outline"
                      size="sm"
                      onClick={() => setShowQuickActions(!showQuickActions)}
                      className="border-blue-200 text-blue-700 hover:bg-blue-50 dark:border-blue-800 dark:text-blue-400 dark:hover:bg-blue-900/20"
                    >
                      <Zap className="mr-2 h-4 w-4" />
                      Quick Actions
                    </Button>
                    <Button
                      variant="outline"
                      size="sm"
                      onClick={() => {
                        const csvContent = filteredEvents.map(event => ({
                          Title: event.title,
                          Date: format(new Date(event.start_date), 'MMM d, yyyy'),
                          Time: format(new Date(event.start_date), 'h:mm a'),
                          Location: event.location || 'N/A',
                          Type: event.event_type || 'N/A',
                          Attendance: event.attendance || 0
                        }));
                        const csv = Papa.unparse(csvContent);
                        const blob = new Blob([csv], { type: 'text/csv' });
                        const url = window.URL.createObjectURL(blob);
                        const a = document.createElement('a');
                        a.href = url;
                        a.download = `events-${format(new Date(), 'yyyy-MM-dd')}.csv`;
                        a.click();
                        window.URL.revokeObjectURL(url);
                      }}
                      className="border-green-200 text-green-700 hover:bg-green-50 dark:border-green-800 dark:text-green-400 dark:hover:bg-green-900/20"
                    >
                      <Download className="mr-2 h-4 w-4" />
                      Export CSV
                    </Button>
                  </div>
                </div>
              </div>
            )}

            {/* Quick Actions Panel */}
            {showQuickActions && (
              <motion.div
                initial={{ opacity: 0, height: 0 }}
                animate={{ opacity: 1, height: 'auto' }}
                exit={{ opacity: 0, height: 0 }}
                className="mb-4 p-4 bg-blue-50 dark:bg-blue-900/20 rounded-lg border border-blue-200 dark:border-blue-800"
              >
                <h3 className="text-lg font-semibold text-blue-900 dark:text-blue-100 mb-3 flex items-center gap-2">
                  <Zap className="h-5 w-5" />
                  Quick Actions
                </h3>
                <div className="grid grid-cols-1 md:grid-cols-3 gap-3">
                  <Button
                    variant="outline"
                    size="sm"
                    onClick={() => {
                      setIsCreateEventOpen(true);
                      setShowQuickActions(false);
                    }}
                    className="h-12"
                  >
                    <Plus className="mr-2 h-4 w-4" />
                    Create New Event
                  </Button>
                  <Button
                    variant="outline"
                    size="sm"
                    onClick={() => {
                      // Quick duplicate last event
                      const lastEvent = filteredEvents[0];
                      if (lastEvent) {
                        // If this is a generated recurring event instance, use the master event for duplication
                        let eventToDuplicate = lastEvent;
                        
                        if (lastEvent.is_instance && lastEvent.id.includes('_')) {
                          // Extract the original event ID from the generated instance ID
                          const originalEventId = lastEvent.id.split('_')[0];
                          
                          // Check if this is an old event with a malformed ID
                          const isOldMalformedId = lastEvent.id && lastEvent.id.includes('-') && lastEvent.id.length > 36 && !lastEvent.id.match(/^[0-9a-f]{8}-[0-9a-f]{4}-[0-9a-f]{4}-[0-9a-f]{4}-[0-9a-f]{12}$/i);
                          
                          // Only try to find original event if it's not an old malformed ID
                          if (!isOldMalformedId) {
                            // Find the original event in our events list
                            const originalEvent = events.find(e => e.id === originalEventId);
                            
                            if (originalEvent) {
                              eventToDuplicate = originalEvent;
                            } else {
                              // For old events, just use the event as-is instead of showing an error
                              console.log('Could not find original event to duplicate, using event as-is:', lastEvent.id);
                              eventToDuplicate = lastEvent;
                            }
                          } else {
                            // For old malformed IDs, use the event as-is
                            eventToDuplicate = lastEvent;
                          }
                        }
                        
                        setEditingEvent({
                          ...eventToDuplicate,
                          title: `${eventToDuplicate.title} (Copy)`,
                          start_date: new Date(Date.now() + 7 * 24 * 60 * 60 * 1000).toISOString(), // Next week
                          end_date: new Date(Date.now() + 7 * 24 * 60 * 60 * 1000 + 2 * 60 * 60 * 1000).toISOString(), // 2 hours later
                        });
                        setIsEditEventOpen(true);
                        setShowQuickActions(false);
                      }
                    }}
                    className="h-12"
                  >
                    <Copy className="mr-2 h-4 w-4" />
                    Duplicate Last Event
                  </Button>
                  <Button
                    variant="outline"
                    size="sm"
                    onClick={() => {
                      // Quick template creation
                      toast({
                        title: "Feature Coming Soon",
                        description: "Event templates will be available soon!",
                      });
                      setShowQuickActions(false);
                    }}
                    className="h-12"
                  >
                    <FileText className="mr-2 h-4 w-4" />
                    Create Template
                  </Button>
                </div>
              </motion.div>
            )}

            {/* Enhanced Events Display */}
          {viewMode === 'calendar' ? (
            // Calendar View
            isCalendarLoading ? (
              <div className="space-y-4">
                <Card className="p-6">
                  <div className="animate-pulse">
                    <div className="h-8 bg-gray-200 rounded w-1/4 mb-4"></div>
                    <div className="grid grid-cols-7 gap-1">
                      {[...Array(35)].map((_, i) => (
                        <div key={i} className="h-24 bg-gray-200 rounded"></div>
                      ))}
                    </div>
                  </div>
                </Card>
<<<<<<< HEAD
              ))}
            </div>
          ) : filteredEvents.length > 0 ? (
            <>
              {viewMode === 'calendar' ? (
                <div className="space-y-6">
                  <CalendarView
                    events={rawEvents}
                    onEventClick={handleEditClick}
                    currentMonth={currentMonth}
                    onMonthChange={setCurrentMonth}
                  />
                </div>
              ) : (
                <div className="space-y-4">
                  {filteredEvents.map((event) => (
                    <EventCard
                      key={event.id}
                      event={event}
                      viewMode={viewMode}
                      onRSVP={handleOpenDialog}
                      onPotluckRSVP={handlePotluckRSVP}
                      onEdit={handleEditClick}
                      onDelete={handleDeleteEvent}
                      onManageVolunteers={handleManageVolunteers}
                      onViewDetails={(event) => {
                        setSelectedEventForDetails(event);
                        setIsEventDetailsOpen(true);
                      }}
                      onBulkSelect={(eventId, checked) => {
                        if (checked) {
                          setBulkSelectedEvents(prev => [...prev, eventId]);
                        } else {
                          setBulkSelectedEvents(prev => prev.filter(id => id !== eventId));
                        }
                      }}
                      isBulkSelected={bulkSelectedEvents.includes(event.id)}
                    />
                  ))}
                </div>
              )}
            </>
=======
              </div>
>>>>>>> b5aa5365
            ) : (
              <CalendarView
                events={calendarEvents}
                onEventClick={(event) => {
                  setSelectedEventForDetails(event);
                  setIsEventDetailsOpen(true);
                }}
                currentMonth={currentMonth}
                onMonthChange={setCurrentMonth}
              />
            )
          ) : (
            // List View
            isLoading ? (
              <div className="space-y-4">
                {[...Array(3)].map((_, i) => (
                  <Card key={i} className="p-6">
                    <div className="animate-pulse">
                      <div className="h-6 bg-gray-200 rounded w-3/4 mb-4"></div>
                      <div className="h-4 bg-gray-200 rounded w-1/2 mb-2"></div>
                      <div className="h-4 bg-gray-200 rounded w-1/3"></div>
                    </div>
                  </Card>
                ))}
              </div>
            ) : filteredEvents.length > 0 ? (
              <div className="space-y-4">
          {filteredEvents.map((event) => (
            <EventCard
              key={event.id}
              event={event}
                        viewMode={viewMode}
              onRSVP={handleOpenDialog}
              onPotluckRSVP={handlePotluckRSVP}
              onEdit={handleEditClick}
              onDelete={handleDeleteEvent}
              onManageVolunteers={handleManageVolunteers}
                        onViewDetails={(event) => {
                          setSelectedEventForDetails(event);
                          setIsEventDetailsOpen(true);
                        }}
                        onBulkSelect={(eventId, checked) => {
                          if (checked) {
                            setBulkSelectedEvents(prev => [...prev, eventId]);
                          } else {
                            setBulkSelectedEvents(prev => prev.filter(id => id !== eventId));
                          }
                        }}
                        isBulkSelected={bulkSelectedEvents.includes(event.id)}
            />
          ))}
        </div>
              ) : (
                <div className="text-center py-12">
                  <Calendar className="mx-auto h-12 w-12 text-gray-400 mb-4" />
                  <h3 className="text-lg font-medium text-gray-900 mb-2">No upcoming events</h3>
                  <p className="text-gray-500 mb-4">
                                      {searchQuery || attendanceFilter !== 'all' || eventTypeFilter !== 'all' || timeWindowFilter !== 'month'
                      ? 'No events match your current filters.' 
                      : 'Get started by creating your first event.'}
                  </p>
                    {!searchQuery && attendanceFilter === 'all' && eventTypeFilter === 'all' && timeWindowFilter === 'month' && (
                    <Button onClick={() => setIsCreateEventOpen(true)}>
                        <Plus className="mr-2 h-4 w-4" />
                      Create Event
                    </Button>
                  )}
                </div>
              )
          )}
        </TabsContent>

        {/* Past Events Tab */}
        <TabsContent value="past" className="space-y-4">
          {/* Search for Past Events */}
          <div className="flex flex-col md:flex-row gap-3 mb-4">
            <div className="flex-1">
              <Input
                placeholder="Search past events..."
                value={pastSearchQuery}
                onChange={(e) => setPastSearchQuery(e.target.value)}
                className="w-full h-14 text-lg"
              />
            </div>
            <Button
              onClick={fetchPastEvents}
              variant="outline"
              className="w-full md:w-auto h-14 text-lg"
              disabled={isLoadingPast}
            >
              <RefreshCw className={`mr-2 h-4 w-4 ${isLoadingPast ? 'animate-spin' : ''}`} />
              Refresh
            </Button>
          </div>

          {/* Past Events List */}
          {isLoadingPast ? (
            <div className="space-y-4">
              {[...Array(3)].map((_, i) => (
                <Card key={i} className="p-6">
                  <div className="animate-pulse">
                    <div className="h-6 bg-gray-200 rounded w-3/4 mb-4"></div>
                    <div className="h-4 bg-gray-200 rounded w-1/2 mb-2"></div>
                    <div className="h-4 bg-gray-200 rounded w-1/3"></div>
                  </div>
                </Card>
              ))}
            </div>
          ) : filteredPastEvents.length > 0 ? (
            <div className="space-y-4">
              {filteredPastEvents.map((event) => (
                <EventCard
                  key={event.id}
                  event={event}
                  viewMode={viewMode}
                  onRSVP={handleOpenDialog}
                  onPotluckRSVP={handlePotluckRSVP}
                  onEdit={handleEditClick}
                  onDelete={handleDeleteEvent}
                  onManageVolunteers={handleManageVolunteers}
                  isPastEvent={true}
                />
              ))}
            </div>
          ) : (
            <div className="text-center py-12">
              <Calendar className="mx-auto h-12 w-12 text-gray-400 mb-4" />
              <h3 className="text-lg font-medium text-gray-900 mb-2">No past events</h3>
              <p className="text-gray-500 mb-4">
                {pastSearchQuery 
                  ? 'No past events match your search.' 
                  : 'No events from the last week found.'}
              </p>
            </div>
          )}
        </TabsContent>

        {/* Locations Tab */}
        <TabsContent value="locations" className="space-y-4">
          <LocationManager />
        </TabsContent>
      </Tabs>

      {/* Create/Edit Event Dialog */}
      <Dialog open={isCreateEventOpen} onOpenChange={setIsCreateEventOpen}>
        <DialogContent className="w-full max-w-full h-full md:h-auto md:max-w-3xl p-0">
          <DialogHeader className="p-3 md:p-6 border-b">
            <DialogTitle className="text-2xl md:text-3xl">
              {editingEvent ? 'Edit Event' : 'Create New Event'}
            </DialogTitle>
          </DialogHeader>

          <div className="p-3 md:p-6">
            <EventForm
              initialData={{
                title: '',
                description: '',
                startDate: '',
                endDate: '',
                location: '',
                url: '',
                is_recurring: false,
                recurrence_pattern: '',
                allow_rsvp: true,
                attendance_type: 'rsvp',
                event_type: 'Worship Service'
              }}
              onSave={handleCreateEvent}
              onCancel={() => setIsCreateEventOpen(false)}
            />
          </div>
        </DialogContent>
      </Dialog>

      {/* Member Selection Dialog for Regular Mode */}
      <Dialog open={isMemberDialogOpen} onOpenChange={setIsMemberDialogOpen}>
        <DialogContent className="w-[95vw] max-w-full h-[90vh] md:h-auto md:max-w-3xl p-0 z-50">
          <DialogHeader className="p-3 md:p-6 border-b">
            <div className="space-y-2">
              <DialogTitle className="text-lg md:text-2xl lg:text-3xl">
                {isEditingPastEvent 
                  ? 'Edit Attendance' 
                  : selectedEvent?.attendance_type === 'check-in' 
                    ? 'Check In People' 
                    : 'RSVP Members'
                } - {selectedEvent?.title}
              </DialogTitle>
              {suggestedMembers.length > 0 && (
                <div className="flex items-center gap-2">
                  <Star className="h-4 w-4 md:h-5 md:w-5 text-green-600" />
                  <span className="text-sm md:text-lg text-green-600 font-normal">
                    Smart suggestions available
                  </span>
                </div>
              )}
            </div>
            <DialogDescription className="text-sm md:text-lg mt-2">
              {isEditingPastEvent
                ? `Edit attendance records for ${selectedEvent?.title}`
                : selectedEvent?.attendance_type === 'check-in'
                ? 'Check In People for the event'
                  : `Select members to RSVP for ${selectedEvent?.title}`
              }
            </DialogDescription>
            {suggestedMembers.length > 0 && (
              <div className="mt-2 text-xs md:text-sm text-green-600">
                Members who frequently attend similar events are highlighted below
              </div>
            )}
          </DialogHeader>

          <div className="p-3 md:p-6 flex-1 overflow-hidden">
            <Tabs defaultValue="available" className="w-full h-full flex flex-col">
              <TabsList className="grid w-full grid-cols-2 h-10 md:h-14">
                <TabsTrigger value="available" className="text-sm md:text-lg">
                  {isEditingPastEvent ? 'Add Attendance' : 'Available People'}
                </TabsTrigger>
                <TabsTrigger value="checked-in" className="text-sm md:text-lg">
                  {selectedEvent?.attendance_type === 'check-in' ? 'Checked In' : 'RSVP\'d'}
                </TabsTrigger>
              </TabsList>

              <TabsContent value="available" className="mt-3 md:mt-8 flex-1 overflow-y-auto">
                <div className="space-y-3 md:space-y-6">
                  <div className="flex flex-col md:flex-row gap-2 md:gap-3">
                    <div className="flex-1">
                      <Input
                        placeholder="Search people..."
                        value={memberSearchQuery}
                        onChange={(e) => setMemberSearchQuery(e.target.value)}
                        className="w-full h-10 md:h-14 text-sm md:text-lg"
                      />
                    </div>
                    <Button
                      onClick={() => setIsCreateMemberOpen(true)}
                      className="w-full md:w-auto h-10 md:h-14 text-sm md:text-lg bg-blue-600 hover:bg-blue-700"
                    >
                      <Plus className="mr-1 md:mr-2 h-3 w-3 md:h-4 md:w-4" />
                      Add New Person
                    </Button>
                    {selectedEvent?.attendance_type === 'check-in' && (
                      <Button
                        onClick={() => setIsAnonymousCheckinOpen(true)}
                        className="w-full md:w-auto h-10 md:h-14 text-sm md:text-lg bg-orange-600 hover:bg-orange-700"
                      >
                        <UserPlus className="mr-1 md:mr-2 h-3 w-3 md:h-4 md:w-4" />
                        Anonymous Check-in
                      </Button>
                    )}
                  </div>
                  <div className="space-y-2">
                    {suggestedMembers.length > 0 && (
                      <div className="mb-3 md:mb-4">
                        <h3 className="text-sm md:text-lg font-semibold text-green-700 mb-2 flex items-center gap-2">
                          <Star className="h-4 w-4 md:h-5 md:w-5" />
                          Suggested Based on Previous Attendance
                        </h3>
                        <div className="space-y-2">
                          {suggestedMembers
                            .filter(member => 
                              member.firstname?.toLowerCase().includes(memberSearchQuery.toLowerCase()) ||
                              member.lastname?.toLowerCase().includes(memberSearchQuery.toLowerCase())
                            )
                            .map((member) => (
                            <div
                              key={member.id}
                              className="flex items-center space-x-3 md:space-x-4 p-2 md:p-3 lg:p-4 rounded-lg border-2 border-green-200 bg-green-50 cursor-pointer hover:bg-green-100 transition-colors"
                              onClick={() => handleMemberClick(member)}
                            >
                              <Avatar className="h-10 w-10 md:h-12 md:w-12 lg:h-16 lg:w-16">
                                <AvatarImage src={member.image_url} />
                                <AvatarFallback className="text-sm md:text-lg lg:text-xl">
                                  {getInitials(member.firstname, member.lastname)}
                                </AvatarFallback>
                              </Avatar>
                              <div className="flex-1 min-w-0">
                                <p className="text-sm md:text-lg lg:text-xl font-medium truncate">
                                  {member.firstname} {member.lastname}
                                </p>
                                <div className="flex items-center gap-1 md:gap-2 mt-1">
                                  <Badge variant="secondary" className="bg-green-100 text-green-800 text-xs">
                                    {memberAttendanceCount[member.id] || 0} previous attendances
                                  </Badge>
                                  <span className="text-xs md:text-sm text-green-600">Frequent attendee</span>
                                </div>
                              </div>
                              <Star className="h-4 w-4 md:h-5 md:w-5 text-green-600 flex-shrink-0" />
                            </div>
                          ))}
                        </div>
                      </div>
                    )}
                    
                                            <div className="space-y-2">
                          {members
                        .filter(member => 
                          !suggestedMembers.find(s => s.id === member.id) &&
                          (member.firstname?.toLowerCase().includes(memberSearchQuery.toLowerCase()) ||
                           member.lastname?.toLowerCase().includes(memberSearchQuery.toLowerCase()))
                        )
                        .map((member) => (
                                                    <div
                              key={member.id}
                              className="flex items-center space-x-3 md:space-x-4 p-3 md:p-4 lg:p-5 rounded-lg border-2 cursor-pointer hover:bg-gray-50 transition-colors"
                              onClick={() => handleMemberClick(member)}
                            >
                          <Avatar className="h-14 w-14 md:h-16 md:w-16 lg:h-18 lg:w-18">
                            <AvatarImage src={member.image_url} />
                            <AvatarFallback className="text-base md:text-lg lg:text-xl">
                              {getInitials(member.firstname, member.lastname)}
                            </AvatarFallback>
                          </Avatar>
                          <div className="flex-1 min-w-0">
                            <p className="text-base md:text-lg lg:text-xl font-bold truncate">
                              {member.firstname} {member.lastname}
                            </p>
                            {memberAttendanceCount[member.id] && (
                              <div className="mt-1">
                                <Badge variant="outline" className="text-sm px-2 py-1">
                                  {memberAttendanceCount[member.id]} previous attendances
                                </Badge>
                              </div>
                            )}
                          </div>
                        </div>
                      ))}
                    </div>
                  </div>
                </div>
              </TabsContent>

              <TabsContent value="checked-in" className="mt-6 md:mt-8 flex-1 overflow-y-auto">
                <div className="space-y-2">
                  {alreadyRSVPMembers.filter(member => member && member.id).map((member) => (
                                            <div
                          key={member.id}
                          className="flex items-center justify-between p-3 md:p-4 lg:p-5 rounded-lg border-2"
                        >
                          <div className="flex items-center space-x-3 md:space-x-4 min-w-0 flex-1">
                        <Avatar className="h-14 w-14 md:h-16 md:w-16 lg:h-18 lg:w-18">
                          <AvatarImage src={member.image_url} />
                          <AvatarFallback className="text-base md:text-lg lg:text-xl">
                            {member.isAnonymous ? member.firstname.charAt(0) : getInitials(member.firstname, member.lastname)}
                          </AvatarFallback>
                        </Avatar>
                        <div className="min-w-0 flex-1">
                          <p className="text-base md:text-lg lg:text-xl font-bold truncate">
                            {member.firstname} {member.lastname}
                          </p>
                          {member.isAnonymous && (
                            <Badge variant="outline" className="text-sm px-3 py-1 text-orange-600 border-orange-600">
                              Anonymous Attendee
                            </Badge>
                          )}
                        </div>
                      </div>
                      <Button
                        variant="ghost"
                        size="lg"
                        onClick={() => handleRemoveMember(member.id)}
                        className="h-10 w-10 md:h-12 md:w-12 lg:h-14 lg:w-14 p-0 flex-shrink-0"
                      >
                        <X className="h-5 w-5 md:h-6 md:w-6 lg:h-7 lg:w-7" />
                      </Button>
                    </div>
                  ))}
                  {alreadyRSVPMembers.length === 0 && (
                    <p className="text-xl md:text-2xl text-gray-500 italic p-8">
                      {selectedEvent?.attendance_type === 'check-in'
                        ? 'No members have checked in yet'
                        : "No members have RSVP'd yet"}
                    </p>
                  )}
                </div>
              </TabsContent>
            </Tabs>
          </div>

          <DialogFooter className="p-6 md:p-8 border-t">
            <div className="flex flex-col md:flex-row gap-4 md:gap-6 w-full">
              <Button
                onClick={() => setIsCreateMemberOpen(true)}
                className="w-full md:w-auto text-lg md:text-xl h-16 md:h-20 bg-blue-600 hover:bg-blue-700"
              >
                <Plus className="mr-2 md:mr-3 h-5 w-5 md:h-6 md:w-6" />
                Create New Person
              </Button>
              <Button
                variant={selectedEvent?.attendance_type === 'check-in' ? 'default' : 'outline'}
                onClick={handleCloseDialog}
                className={`w-full md:w-auto text-lg md:text-xl h-16 md:h-20 ${
                  selectedEvent?.attendance_type === 'check-in' ? 'bg-green-600 hover:bg-green-700' : ''
                }`}
              >
                Close
              </Button>
            </div>
          </DialogFooter>
        </DialogContent>
      </Dialog>

      {/* Create New Member Dialog */}
      <Dialog open={isCreateMemberOpen} onOpenChange={setIsCreateMemberOpen}>
        <DialogContent className="w-[95vw] max-w-full h-[90vh] md:h-auto md:max-w-3xl p-0" style={{ zIndex: 999999 }}>
          {console.log('🔍 Create New Member Dialog rendering, isCreateMemberOpen:', isCreateMemberOpen)}
          <DialogHeader className="p-3 md:p-6 border-b">
            <DialogTitle className="text-lg md:text-2xl lg:text-3xl">Create New Person</DialogTitle>
            <DialogDescription className="text-sm md:text-lg mt-2">
              Add a new person and automatically {selectedEvent?.attendance_type === 'check-in' ? 'check them in' : 'RSVP them'} to this event.
            </DialogDescription>
          </DialogHeader>

          <div className="p-3 md:p-6 flex-1 overflow-y-auto">
            <form onSubmit={handleCreateMember} className="space-y-3 md:space-y-4 lg:space-y-6">
              <div className="grid grid-cols-1 md:grid-cols-2 gap-3 md:gap-4 lg:gap-6">
                <div className="space-y-2">
                  <Label htmlFor="firstname" className="text-sm md:text-lg">First Name</Label>
                  <Input
                    id="firstname"
                    name="firstname"
                    value={newMember.firstname}
                    onChange={(e) => setNewMember({...newMember, firstname: e.target.value})}
                    className="h-10 md:h-14 text-sm md:text-lg"
                    required
                  />
                </div>
                <div className="space-y-2">
                  <Label htmlFor="lastname" className="text-sm md:text-lg">Last Name</Label>
                  <Input
                    id="lastname"
                    name="lastname"
                    value={newMember.lastname}
                    onChange={(e) => setNewMember({...newMember, lastname: e.target.value})}
                    className="h-10 md:h-14 text-sm md:text-lg"
                    required
                  />
                </div>
              </div>
              <div className="space-y-2">
                <Label htmlFor="email" className="text-sm md:text-lg">Email</Label>
                <Input
                  id="email"
                  name="email"
                  type="email"
                  value={newMember.email}
                  onChange={(e) => setNewMember({...newMember, email: e.target.value})}
                  className="h-10 md:h-14 text-sm md:text-lg"
                />
              </div>
              <div className="space-y-2">
                <Label htmlFor="phone" className="text-sm md:text-lg">Phone</Label>
                <Input
                  id="phone"
                  name="phone"
                  value={newMember.phone}
                  onChange={(e) => setNewMember({...newMember, phone: e.target.value})}
                  className="h-10 md:h-14 text-sm md:text-lg"
                />
              </div>
              <div className="space-y-2">
                <Label htmlFor="notes" className="text-sm md:text-lg">Notes</Label>
                <Textarea
                  id="notes"
                  name="notes"
                  value={newMember.notes}
                  onChange={(e) => setNewMember({...newMember, notes: e.target.value})}
                  className="h-24 md:h-32 text-sm md:text-lg"
                />
              </div>
            </form>
          </div>

          <DialogFooter className="p-3 md:p-6 border-t">
            <Button
              type="submit"
              onClick={handleCreateMember}
              className="w-full md:w-auto text-sm md:text-lg h-10 md:h-14"
            >
              Create and {selectedEvent?.attendance_type === 'check-in' ? 'Check In' : 'RSVP'}
            </Button>
          </DialogFooter>
        </DialogContent>
      </Dialog>

      {/* Edit Event Dialog */}
      <Dialog open={isEditEventOpen} onOpenChange={setIsEditEventOpen}>
        <DialogContent className="w-full max-w-full h-full md:h-auto md:max-w-3xl p-0">
          <DialogHeader className="p-3 md:p-6 border-b">
            <DialogTitle className="text-2xl md:text-3xl">
              Edit {editingEvent?.is_recurring ? 'Recurring Event Series' : 'Event'}
            </DialogTitle>
            <DialogDescription className="text-lg mt-2">
              {editingEvent?.is_recurring 
                ? `Update event details. Changes will apply to "${editingEvent.title}" and all future instances.`
                : 'Update event details.'
              }
            </DialogDescription>
          </DialogHeader>
          {editingEvent && (
            <>
              <div className="p-3 md:p-6">
                {/* EventForm for editing - uses editingEvent data */}
                <EventForm
                  initialData={{
                    ...editingEvent,
                    startDate: editingEvent.start_date,
                    endDate: editingEvent.end_date,
                    allow_rsvp: editingEvent.allow_rsvp !== undefined ? editingEvent.allow_rsvp : true,
                    event_type: editingEvent.event_type || 'Worship Service'
                  }}
                  onSave={handleEditEvent}
                  onCancel={() => {
                    setIsEditEventOpen(false);
                    setEditingEvent(null);
                  }}
                />
              </div>
              <div className="p-3 md:p-6 border-t">
                <Button
                  variant="destructive"
                  onClick={() => {
                    const eventType = editingEvent.is_recurring ? 'recurring event series' : 'event';
                    const message = editingEvent.is_recurring 
                      ? `Are you sure you want to delete "${editingEvent.title}" and all its recurring instances? This cannot be undone.`
                      : `Are you sure you want to delete "${editingEvent.title}"? This cannot be undone.`;
                    
                    if (confirm(message)) {
                      const deleteId = editingEvent.master_id || editingEvent.id;
                      handleDeleteEvent(deleteId);
                      setIsEditEventOpen(false);
                      setEditingEvent(null);
                    }
                  }}
                  className="w-full md:w-auto text-lg h-14"
                >
                  <Trash2 className="mr-2 h-4 w-4" />
                  Delete {editingEvent?.is_recurring ? 'Series' : 'Event'}
                </Button>
              </div>
            </>
          )}
        </DialogContent>
      </Dialog>

      <PotluckRSVPDialog
        isOpen={isPotluckRSVPDialogOpen}
        onClose={() => {
          setIsPotluckRSVPDialogOpen(false);
          setSelectedPotluckEvent(null);
          setPotluckRSVPs([]);
        }}
        event={selectedPotluckEvent}
        onRSVP={handlePotluckRSVPUpdate}
      />

      {/* Volunteer Management Dialog */}
      <Dialog open={isVolunteerDialogOpen} onOpenChange={setIsVolunteerDialogOpen}>
        <DialogContent className="w-full max-w-full h-full md:h-auto md:max-w-4xl p-0">
          <DialogHeader className="p-3 md:p-6 border-b">
            <DialogTitle className="text-2xl md:text-3xl">
              Manage Volunteers - {volunteerDialogEvent?.title}
            </DialogTitle>
            <DialogDescription className="text-lg mt-2">
              Assign and manage volunteers for this event. {volunteerDialogEvent?.volunteer_roles && 
                `Available roles: ${parseVolunteerRoles(volunteerDialogEvent.volunteer_roles).map(r => r.role || r).join(', ')}`
              }
            </DialogDescription>
          </DialogHeader>

          <div className="p-3 md:p-6 flex-1 overflow-hidden">
            <Tabs defaultValue="current" className="h-full">
              <TabsList className="grid w-full grid-cols-2 h-14">
                <TabsTrigger value="current" className="text-lg">Current Volunteers</TabsTrigger>
                <TabsTrigger value="add" className="text-lg">Add Volunteer</TabsTrigger>
              </TabsList>

              <TabsContent value="current" className="mt-4 h-full overflow-y-auto">
                <VolunteerList 
                  eventId={volunteerDialogEvent?.id}
                  availableRoles={parseVolunteerRoles(volunteerDialogEvent?.volunteer_roles)}
                  onVolunteerUpdated={() => {
                    // Refresh volunteer list
                  }}
                  onVolunteerRemoved={() => {
                    // Refresh volunteer list
                  }}
                />
              </TabsContent>

              <TabsContent value="add" className="mt-4 h-full overflow-y-auto">
                <AddVolunteerForm 
                  eventId={volunteerDialogEvent?.id}
                  availableRoles={parseVolunteerRoles(volunteerDialogEvent?.volunteer_roles)}
                  onVolunteerAdded={() => {
                    // Refresh volunteer list
                  }}
                />
              </TabsContent>
            </Tabs>
          </div>

          <DialogFooter className="p-3 md:p-6 border-t">
            <Button 
              onClick={() => setIsVolunteerDialogOpen(false)}
              className="w-full md:w-auto text-lg h-14"
            >
              Close
            </Button>
          </DialogFooter>
        </DialogContent>
      </Dialog>

      {/* Anonymous Check-in Dialog */}
      <Dialog open={isAnonymousCheckinOpen} onOpenChange={setIsAnonymousCheckinOpen}>
        <DialogContent className="w-[95vw] max-w-full h-[90vh] md:h-auto md:max-w-2xl p-0" style={{ zIndex: 999999 }}>
          {console.log('🔍 Anonymous Check-in Dialog rendering, isAnonymousCheckinOpen:', isAnonymousCheckinOpen)}
          <DialogHeader className="p-3 md:p-6 border-b">
            <DialogTitle className="text-lg md:text-2xl lg:text-3xl">Anonymous Check-in</DialogTitle>
            <DialogDescription className="text-sm md:text-lg mt-2">
              Check in an anonymous attendee to {selectedEvent?.title}. This will update the event attendance count but won't create a member record.
            </DialogDescription>
          </DialogHeader>

          <div className="p-3 md:p-6 flex-1 flex items-center justify-center">
            <div className="text-center space-y-3 md:space-y-4">
              <div className="flex items-center justify-center w-12 h-12 md:w-16 md:h-16 mx-auto bg-orange-100 rounded-full">
                <UserPlus className="h-6 w-6 md:h-8 md:w-8 text-orange-600" />
              </div>
              <div>
                <h3 className="text-base md:text-lg font-medium text-gray-900 mb-1 md:mb-2">
                  Add Anonymous Attendee
                </h3>
                <p className="text-sm md:text-base text-gray-600">
                  This will add one anonymous attendee to the event attendance count.
                </p>
              </div>
            </div>
          </div>

          <DialogFooter className="p-3 md:p-6 border-t">
            <div className="flex flex-col md:flex-row gap-2 md:gap-3 w-full">
              <Button
                variant="outline"
                onClick={() => setIsAnonymousCheckinOpen(false)}
                className="w-full md:w-auto text-sm md:text-lg h-10 md:h-14"
              >
                Cancel
              </Button>
              <Button
                onClick={handleAnonymousCheckin}
                className="w-full md:w-auto text-sm md:text-lg h-10 md:h-14 bg-orange-600 hover:bg-orange-700"
              >
                <UserPlus className="mr-1 md:mr-2 h-3 w-3 md:h-4 md:w-4" />
                Add Anonymous Attendee
              </Button>
            </div>
          </DialogFooter>
        </DialogContent>
      </Dialog>

      {/* Bulk Actions Dialog */}
      <Dialog open={isBulkActionsOpen} onOpenChange={setIsBulkActionsOpen}>
        <DialogContent className="w-full max-w-md">
          <DialogHeader>
            <DialogTitle>Bulk Actions</DialogTitle>
            <DialogDescription>
              Perform actions on {bulkSelectedEvents.length} selected event{bulkSelectedEvents.length !== 1 ? 's' : ''}
            </DialogDescription>
          </DialogHeader>
          <div className="space-y-4">
            <Button
              variant="outline"
              className="w-full justify-start"
              onClick={() => {
                // Bulk delete functionality
                if (confirm(`Are you sure you want to delete ${bulkSelectedEvents.length} event${bulkSelectedEvents.length !== 1 ? 's' : ''}?`)) {
                  bulkSelectedEvents.forEach(eventId => handleDeleteEvent(eventId));
                  setBulkSelectedEvents([]);
                  setIsBulkActionsOpen(false);
                }
              }}
            >
              <Trash2 className="mr-2 h-4 w-4" />
              Delete Selected Events
            </Button>
            <Button
              variant="outline"
              className="w-full justify-start"
              onClick={() => {
                // Bulk duplicate functionality
                toast({
                  title: "Feature Coming Soon",
                  description: "Bulk duplicate functionality will be available soon!",
                });
                setIsBulkActionsOpen(false);
              }}
            >
              <Copy className="mr-2 h-4 w-4" />
              Duplicate Selected Events
            </Button>
            <Button
              variant="outline"
              className="w-full justify-start"
              onClick={() => {
                // Bulk export functionality
                toast({
                  title: "Feature Coming Soon",
                  description: "Bulk export functionality will be available soon!",
                });
                setIsBulkActionsOpen(false);
              }}
            >
              <Download className="mr-2 h-4 w-4" />
              Export Selected Events
            </Button>
          </div>
          <DialogFooter>
            <Button
              variant="outline"
              onClick={() => setIsBulkActionsOpen(false)}
            >
              Cancel
            </Button>
          </DialogFooter>
        </DialogContent>
      </Dialog>

      {/* Event Details Dialog */}
      <Dialog open={isEventDetailsOpen} onOpenChange={setIsEventDetailsOpen}>
        <DialogContent className="w-full max-w-full h-full md:h-auto md:max-w-4xl p-0">
          <DialogHeader className="p-3 md:p-6 border-b">
            <DialogTitle className="text-2xl md:text-3xl">
              Event Details - {selectedEventForDetails?.title}
            </DialogTitle>
            <DialogDescription className="text-lg mt-2">
              View detailed information about this event
            </DialogDescription>
          </DialogHeader>
          {selectedEventForDetails && (
            <div className="p-3 md:p-6">
              <div className="grid grid-cols-1 md:grid-cols-2 gap-6">
                <div>
                  <h3 className="text-lg font-semibold mb-3">Event Information</h3>
                  <div className="space-y-3">
                    <div>
                      <label className="text-sm font-medium text-gray-600">Title</label>
                      <p className="text-base">{selectedEventForDetails.title}</p>
                    </div>
                    <div>
                      <label className="text-sm font-medium text-gray-600">Description</label>
                      <p className="text-base">{selectedEventForDetails.description || 'No description'}</p>
                    </div>
                    <div>
                      <label className="text-sm font-medium text-gray-600">Location</label>
                      <p className="text-base">{selectedEventForDetails.location || 'No location specified'}</p>
                    </div>
                    <div>
                      <label className="text-sm font-medium text-gray-600">Date & Time</label>
                      <p className="text-base">
                        {format(new Date(selectedEventForDetails.start_date), 'EEEE, MMMM d, yyyy')}
                        <br />
                        {format(new Date(selectedEventForDetails.start_date), 'h:mm a')} - {format(new Date(selectedEventForDetails.end_date), 'h:mm a')}
                      </p>
                    </div>
                  </div>
                </div>
                <div>
                  <h3 className="text-lg font-semibold mb-3">Attendance & Settings</h3>
                  <div className="space-y-3">
                    <div>
                      <label className="text-sm font-medium text-gray-600">Attendance Type</label>
                      <p className="text-base capitalize">{selectedEventForDetails.attendance_type}</p>
                    </div>
                    <div>
                      <label className="text-sm font-medium text-gray-600">Current Attendance</label>
                      <p className="text-base">{selectedEventForDetails.attendance || 0} people</p>
                    </div>
                    <div>
                      <label className="text-sm font-medium text-gray-600">RSVP Allowed</label>
                      <p className="text-base">{selectedEventForDetails.allow_rsvp ? 'Yes' : 'No'}</p>
                    </div>
                    <div>
                      <label className="text-sm font-medium text-gray-600">Needs Volunteers</label>
                      <p className="text-base">{selectedEventForDetails.needs_volunteers ? 'Yes' : 'No'}</p>
                    </div>
                  </div>
                </div>
              </div>
            </div>
          )}
          <DialogFooter className="p-3 md:p-6 border-t">
            <Button
              variant="outline"
              onClick={() => setIsEventDetailsOpen(false)}
              className="w-full md:w-auto"
            >
              Close
            </Button>
          </DialogFooter>
        </DialogContent>
      </Dialog>

      {/* Edit Choice Dialog */}
      {showEditChoiceDialog && eventToEdit && masterEventToEdit && (
        <Dialog open={showEditChoiceDialog} onOpenChange={setShowEditChoiceDialog}>
          <DialogContent className="w-[90vw] max-w-md p-6">
            <DialogHeader>
              <DialogTitle className="text-xl">What would you like to edit?</DialogTitle>
              <DialogDescription className="text-base mt-2">
                This is a recurring event. You can edit either this specific instance or the master event that controls all future instances.
              </DialogDescription>
            </DialogHeader>
            
            <div className="mt-6 space-y-4">
              {/* Edit Instance Option */}
              <div className="border rounded-lg p-4 hover:bg-gray-50 cursor-pointer" 
                   onClick={() => {
                     setEditingEvent(eventToEdit);
                     setIsEditEventOpen(true);
                     setShowEditChoiceDialog(false);
                     setEventToEdit(null);
                     setMasterEventToEdit(null);
                   }}>
                <div className="flex items-center space-x-3">
                  <div className="w-4 h-4 rounded-full border-2 border-blue-500 bg-blue-100"></div>
                  <div>
                    <h4 className="font-medium text-gray-900">Edit This Instance</h4>
                    <p className="text-sm text-gray-600">
                      Change details for this specific occurrence only. 
                      Other instances will remain unchanged.
                    </p>
                  </div>
                </div>
              </div>

              {/* Edit Master Event Option */}
              <div className="border rounded-lg p-4 hover:bg-gray-50 cursor-pointer" 
                   onClick={() => {
                     setEditingEvent(masterEventToEdit);
                     setIsEditEventOpen(true);
                     setShowEditChoiceDialog(false);
                     setEventToEdit(null);
                     setMasterEventToEdit(null);
                   }}>
                <div className="flex items-center space-x-3">
                  <div className="w-4 h-4 rounded-full border-2 border-green-500 bg-green-100"></div>
                  <div>
                    <h4 className="font-medium text-gray-900">Edit Master Event</h4>
                    <p className="text-sm text-gray-600">
                      Change the recurring pattern, times, and settings. 
                      This affects all future instances.
                    </p>
                  </div>
                </div>
              </div>
            </div>

            <DialogFooter className="mt-6">
              <Button 
                variant="outline" 
                onClick={() => {
                  setShowEditChoiceDialog(false);
                  setEventToEdit(null);
                  setMasterEventToEdit(null);
                }}
                className="flex-1"
              >
                Cancel
              </Button>
            </DialogFooter>
          </DialogContent>
        </Dialog>
      )}

        </motion.div>
      )}
    </PermissionGuard>
  );
}<|MERGE_RESOLUTION|>--- conflicted
+++ resolved
@@ -7525,26 +7525,22 @@
             )}
 
             {/* Enhanced Events Display */}
-          {viewMode === 'calendar' ? (
-            // Calendar View
-            isCalendarLoading ? (
-              <div className="space-y-4">
-                <Card className="p-6">
-                  <div className="animate-pulse">
-                    <div className="h-8 bg-gray-200 rounded w-1/4 mb-4"></div>
-                    <div className="grid grid-cols-7 gap-1">
-                      {[...Array(35)].map((_, i) => (
-                        <div key={i} className="h-24 bg-gray-200 rounded"></div>
-                      ))}
+            {viewMode === 'calendar' ? (
+              // Calendar View
+              isCalendarLoading ? (
+                <div className="space-y-4">
+                  <Card className="p-6">
+                    <div className="animate-pulse">
+                      <div className="h-8 bg-gray-200 rounded w-1/4 mb-4"></div>
+                      <div className="grid grid-cols-7 gap-1">
+                        {[...Array(35)].map((_, i) => (
+                          <div key={i} className="h-24 bg-gray-200 rounded"></div>
+                        ))}
+                      </div>
                     </div>
-                  </div>
-                </Card>
-<<<<<<< HEAD
-              ))}
-            </div>
-          ) : filteredEvents.length > 0 ? (
-            <>
-              {viewMode === 'calendar' ? (
+                  </Card>
+                </div>
+              ) : (
                 <div className="space-y-6">
                   <CalendarView
                     events={rawEvents}
@@ -7553,7 +7549,22 @@
                     onMonthChange={setCurrentMonth}
                   />
                 </div>
-              ) : (
+              )
+            ) : (
+              // List View
+              isLoading ? (
+                <div className="space-y-4">
+                  {[...Array(3)].map((_, i) => (
+                    <Card key={i} className="p-6">
+                      <div className="animate-pulse">
+                        <div className="h-6 bg-gray-200 rounded w-3/4 mb-4"></div>
+                        <div className="h-4 bg-gray-200 rounded w-1/2 mb-2"></div>
+                        <div className="h-4 bg-gray-200 rounded w-1/3"></div>
+                      </div>
+                    </Card>
+                  ))}
+                </div>
+              ) : filteredEvents.length > 0 ? (
                 <div className="space-y-4">
                   {filteredEvents.map((event) => (
                     <EventCard
@@ -7580,82 +7591,27 @@
                     />
                   ))}
                 </div>
-              )}
-            </>
-=======
-              </div>
->>>>>>> b5aa5365
-            ) : (
-              <CalendarView
-                events={calendarEvents}
-                onEventClick={(event) => {
-                  setSelectedEventForDetails(event);
-                  setIsEventDetailsOpen(true);
-                }}
-                currentMonth={currentMonth}
-                onMonthChange={setCurrentMonth}
-              />
-            )
-          ) : (
-            // List View
-            isLoading ? (
-              <div className="space-y-4">
-                {[...Array(3)].map((_, i) => (
-                  <Card key={i} className="p-6">
-                    <div className="animate-pulse">
-                      <div className="h-6 bg-gray-200 rounded w-3/4 mb-4"></div>
-                      <div className="h-4 bg-gray-200 rounded w-1/2 mb-2"></div>
-                      <div className="h-4 bg-gray-200 rounded w-1/3"></div>
-                    </div>
-                  </Card>
-                ))}
-              </div>
-            ) : filteredEvents.length > 0 ? (
-              <div className="space-y-4">
-          {filteredEvents.map((event) => (
-            <EventCard
-              key={event.id}
-              event={event}
-                        viewMode={viewMode}
-              onRSVP={handleOpenDialog}
-              onPotluckRSVP={handlePotluckRSVP}
-              onEdit={handleEditClick}
-              onDelete={handleDeleteEvent}
-              onManageVolunteers={handleManageVolunteers}
-                        onViewDetails={(event) => {
-                          setSelectedEventForDetails(event);
-                          setIsEventDetailsOpen(true);
-                        }}
-                        onBulkSelect={(eventId, checked) => {
-                          if (checked) {
-                            setBulkSelectedEvents(prev => [...prev, eventId]);
-                          } else {
-                            setBulkSelectedEvents(prev => prev.filter(id => id !== eventId));
-                          }
-                        }}
-                        isBulkSelected={bulkSelectedEvents.includes(event.id)}
-            />
-          ))}
-        </div>
               ) : (
                 <div className="text-center py-12">
                   <Calendar className="mx-auto h-12 w-12 text-gray-400 mb-4" />
                   <h3 className="text-lg font-medium text-gray-900 mb-2">No upcoming events</h3>
                   <p className="text-gray-500 mb-4">
-                                      {searchQuery || attendanceFilter !== 'all' || eventTypeFilter !== 'all' || timeWindowFilter !== 'month'
+                    {searchQuery || attendanceFilter !== 'all' || eventTypeFilter !== 'all' || timeWindowFilter !== 'month'
                       ? 'No events match your current filters.' 
                       : 'Get started by creating your first event.'}
                   </p>
-                    {!searchQuery && attendanceFilter === 'all' && eventTypeFilter === 'all' && timeWindowFilter === 'month' && (
+                  {!searchQuery && attendanceFilter === 'all' && eventTypeFilter === 'all' && timeWindowFilter === 'month' && (
                     <Button onClick={() => setIsCreateEventOpen(true)}>
-                        <Plus className="mr-2 h-4 w-4" />
+                      <Plus className="mr-2 h-4 w-4" />
                       Create Event
                     </Button>
                   )}
                 </div>
               )
-          )}
-        </TabsContent>
+            )}
+          </TabsContent>
+
+
 
         {/* Past Events Tab */}
         <TabsContent value="past" className="space-y-4">
@@ -7669,16 +7625,16 @@
                 className="w-full h-14 text-lg"
               />
             </div>
-            <Button
+                  <Button
               onClick={fetchPastEvents}
-              variant="outline"
+                    variant="outline"
               className="w-full md:w-auto h-14 text-lg"
               disabled={isLoadingPast}
-            >
+                  >
               <RefreshCw className={`mr-2 h-4 w-4 ${isLoadingPast ? 'animate-spin' : ''}`} />
               Refresh
-            </Button>
-          </div>
+                  </Button>
+                </div>
 
           {/* Past Events List */}
           {isLoadingPast ? (
@@ -7755,7 +7711,7 @@
               onSave={handleCreateEvent}
               onCancel={() => setIsCreateEventOpen(false)}
             />
-          </div>
+                </div>
         </DialogContent>
       </Dialog>
 
@@ -7778,7 +7734,7 @@
                   <span className="text-sm md:text-lg text-green-600 font-normal">
                     Smart suggestions available
                   </span>
-                </div>
+              </div>
               )}
             </div>
             <DialogDescription className="text-sm md:text-lg mt-2">
@@ -7818,23 +7774,23 @@
                         className="w-full h-10 md:h-14 text-sm md:text-lg"
                       />
                     </div>
-                    <Button
+                  <Button
                       onClick={() => setIsCreateMemberOpen(true)}
                       className="w-full md:w-auto h-10 md:h-14 text-sm md:text-lg bg-blue-600 hover:bg-blue-700"
                     >
                       <Plus className="mr-1 md:mr-2 h-3 w-3 md:h-4 md:w-4" />
                       Add New Person
-                    </Button>
+                  </Button>
                     {selectedEvent?.attendance_type === 'check-in' && (
-                      <Button
+                  <Button
                         onClick={() => setIsAnonymousCheckinOpen(true)}
                         className="w-full md:w-auto h-10 md:h-14 text-sm md:text-lg bg-orange-600 hover:bg-orange-700"
-                      >
+                  >
                         <UserPlus className="mr-1 md:mr-2 h-3 w-3 md:h-4 md:w-4" />
                         Anonymous Check-in
-                      </Button>
+                  </Button>
                     )}
-                  </div>
+                </div>
                   <div className="space-y-2">
                     {suggestedMembers.length > 0 && (
                       <div className="mb-3 md:mb-4">
@@ -7869,8 +7825,8 @@
                                     {memberAttendanceCount[member.id] || 0} previous attendances
                                   </Badge>
                                   <span className="text-xs md:text-sm text-green-600">Frequent attendee</span>
-                                </div>
-                              </div>
+              </div>
+                </div>
                               <Star className="h-4 w-4 md:h-5 md:w-5 text-green-600 flex-shrink-0" />
                             </div>
                           ))}
@@ -7907,11 +7863,11 @@
                                   {memberAttendanceCount[member.id]} previous attendances
                                 </Badge>
                               </div>
-                            )}
-                          </div>
-                        </div>
+                    )}
+                  </div>
+                  </div>
                       ))}
-                    </div>
+                  </div>
                   </div>
                 </div>
               </TabsContent>
@@ -7941,14 +7897,14 @@
                           )}
                         </div>
                       </div>
-                      <Button
+                  <Button
                         variant="ghost"
                         size="lg"
                         onClick={() => handleRemoveMember(member.id)}
                         className="h-10 w-10 md:h-12 md:w-12 lg:h-14 lg:w-14 p-0 flex-shrink-0"
                       >
                         <X className="h-5 w-5 md:h-6 md:w-6 lg:h-7 lg:w-7" />
-                      </Button>
+                  </Button>
                     </div>
                   ))}
                   {alreadyRSVPMembers.length === 0 && (
@@ -7965,14 +7921,14 @@
 
           <DialogFooter className="p-6 md:p-8 border-t">
             <div className="flex flex-col md:flex-row gap-4 md:gap-6 w-full">
-              <Button
+                    <Button
                 onClick={() => setIsCreateMemberOpen(true)}
                 className="w-full md:w-auto text-lg md:text-xl h-16 md:h-20 bg-blue-600 hover:bg-blue-700"
-              >
+                    >
                 <Plus className="mr-2 md:mr-3 h-5 w-5 md:h-6 md:w-6" />
                 Create New Person
-              </Button>
-              <Button
+                    </Button>
+                      <Button
                 variant={selectedEvent?.attendance_type === 'check-in' ? 'default' : 'outline'}
                 onClick={handleCloseDialog}
                 className={`w-full md:w-auto text-lg md:text-xl h-16 md:h-20 ${
@@ -7980,8 +7936,8 @@
                 }`}
               >
                 Close
-              </Button>
-            </div>
+                      </Button>
+                  </div>
           </DialogFooter>
         </DialogContent>
       </Dialog>
@@ -8058,13 +8014,13 @@
           </div>
 
           <DialogFooter className="p-3 md:p-6 border-t">
-            <Button
+                      <Button
               type="submit"
               onClick={handleCreateMember}
               className="w-full md:w-auto text-sm md:text-lg h-10 md:h-14"
             >
               Create and {selectedEvent?.attendance_type === 'check-in' ? 'Check In' : 'RSVP'}
-            </Button>
+                      </Button>
           </DialogFooter>
         </DialogContent>
       </Dialog>
@@ -8103,9 +8059,9 @@
                 />
               </div>
               <div className="p-3 md:p-6 border-t">
-                <Button
+                      <Button
                   variant="destructive"
-                  onClick={() => {
+                        onClick={() => {
                     const eventType = editingEvent.is_recurring ? 'recurring event series' : 'event';
                     const message = editingEvent.is_recurring 
                       ? `Are you sure you want to delete "${editingEvent.title}" and all its recurring instances? This cannot be undone.`
@@ -8122,7 +8078,7 @@
                 >
                   <Trash2 className="mr-2 h-4 w-4" />
                   Delete {editingEvent?.is_recurring ? 'Series' : 'Event'}
-                </Button>
+                      </Button>
               </div>
             </>
           )}
@@ -8187,12 +8143,12 @@
           </div>
 
           <DialogFooter className="p-3 md:p-6 border-t">
-            <Button 
+                      <Button
               onClick={() => setIsVolunteerDialogOpen(false)}
               className="w-full md:w-auto text-lg h-14"
             >
               Close
-            </Button>
+                      </Button>
           </DialogFooter>
         </DialogContent>
       </Dialog>
@@ -8212,7 +8168,7 @@
             <div className="text-center space-y-3 md:space-y-4">
               <div className="flex items-center justify-center w-12 h-12 md:w-16 md:h-16 mx-auto bg-orange-100 rounded-full">
                 <UserPlus className="h-6 w-6 md:h-8 md:w-8 text-orange-600" />
-              </div>
+                    </div>
               <div>
                 <h3 className="text-base md:text-lg font-medium text-gray-900 mb-1 md:mb-2">
                   Add Anonymous Attendee
@@ -8220,27 +8176,27 @@
                 <p className="text-sm md:text-base text-gray-600">
                   This will add one anonymous attendee to the event attendance count.
                 </p>
+                </div>
               </div>
             </div>
-          </div>
 
           <DialogFooter className="p-3 md:p-6 border-t">
             <div className="flex flex-col md:flex-row gap-2 md:gap-3 w-full">
-              <Button
-                variant="outline"
+                        <Button
+                          variant="outline"
                 onClick={() => setIsAnonymousCheckinOpen(false)}
                 className="w-full md:w-auto text-sm md:text-lg h-10 md:h-14"
-              >
+                        >
                 Cancel
-              </Button>
-              <Button
+                        </Button>
+                    <Button
                 onClick={handleAnonymousCheckin}
                 className="w-full md:w-auto text-sm md:text-lg h-10 md:h-14 bg-orange-600 hover:bg-orange-700"
               >
                 <UserPlus className="mr-1 md:mr-2 h-3 w-3 md:h-4 md:w-4" />
                 Add Anonymous Attendee
-              </Button>
-            </div>
+                    </Button>
+                  </div>
           </DialogFooter>
         </DialogContent>
       </Dialog>
@@ -8255,10 +8211,10 @@
             </DialogDescription>
           </DialogHeader>
           <div className="space-y-4">
-            <Button
-              variant="outline"
+                  <Button
+                    variant="outline"
               className="w-full justify-start"
-              onClick={() => {
+                    onClick={() => {
                 // Bulk delete functionality
                 if (confirm(`Are you sure you want to delete ${bulkSelectedEvents.length} event${bulkSelectedEvents.length !== 1 ? 's' : ''}?`)) {
                   bulkSelectedEvents.forEach(eventId => handleDeleteEvent(eventId));
@@ -8269,11 +8225,11 @@
             >
               <Trash2 className="mr-2 h-4 w-4" />
               Delete Selected Events
-            </Button>
-            <Button
-              variant="outline"
+                  </Button>
+                  <Button
+                    variant="outline"
               className="w-full justify-start"
-              onClick={() => {
+                    onClick={() => {
                 // Bulk duplicate functionality
                 toast({
                   title: "Feature Coming Soon",
@@ -8281,26 +8237,26 @@
                 });
                 setIsBulkActionsOpen(false);
               }}
-            >
-              <Copy className="mr-2 h-4 w-4" />
+                  >
+                    <Copy className="mr-2 h-4 w-4" />
               Duplicate Selected Events
-            </Button>
-            <Button
-              variant="outline"
+                  </Button>
+                  <Button
+                    variant="outline"
               className="w-full justify-start"
-              onClick={() => {
+                    onClick={() => {
                 // Bulk export functionality
-                toast({
-                  title: "Feature Coming Soon",
+                      toast({
+                        title: "Feature Coming Soon",
                   description: "Bulk export functionality will be available soon!",
-                });
+                      });
                 setIsBulkActionsOpen(false);
-              }}
-            >
+                    }}
+                  >
               <Download className="mr-2 h-4 w-4" />
               Export Selected Events
-            </Button>
-          </div>
+                  </Button>
+                </div>
           <DialogFooter>
             <Button
               variant="outline"
@@ -8332,7 +8288,7 @@
                     <div>
                       <label className="text-sm font-medium text-gray-600">Title</label>
                       <p className="text-base">{selectedEventForDetails.title}</p>
-                    </div>
+                      </div>
                     <div>
                       <label className="text-sm font-medium text-gray-600">Description</label>
                       <p className="text-base">{selectedEventForDetails.description || 'No description'}</p>
@@ -8340,7 +8296,7 @@
                     <div>
                       <label className="text-sm font-medium text-gray-600">Location</label>
                       <p className="text-base">{selectedEventForDetails.location || 'No location specified'}</p>
-                    </div>
+                </div>
                     <div>
                       <label className="text-sm font-medium text-gray-600">Date & Time</label>
                       <p className="text-base">
@@ -8348,8 +8304,8 @@
                         <br />
                         {format(new Date(selectedEventForDetails.start_date), 'h:mm a')} - {format(new Date(selectedEventForDetails.end_date), 'h:mm a')}
                       </p>
-                    </div>
-                  </div>
+                </div>
+                      </div>
                 </div>
                 <div>
                   <h3 className="text-lg font-semibold mb-3">Attendance & Settings</h3>
@@ -8357,11 +8313,11 @@
                     <div>
                       <label className="text-sm font-medium text-gray-600">Attendance Type</label>
                       <p className="text-base capitalize">{selectedEventForDetails.attendance_type}</p>
-                    </div>
+                </div>
                     <div>
                       <label className="text-sm font-medium text-gray-600">Current Attendance</label>
                       <p className="text-base">{selectedEventForDetails.attendance || 0} people</p>
-                    </div>
+                </div>
                     <div>
                       <label className="text-sm font-medium text-gray-600">RSVP Allowed</label>
                       <p className="text-base">{selectedEventForDetails.allow_rsvp ? 'Yes' : 'No'}</p>
@@ -8376,13 +8332,13 @@
             </div>
           )}
           <DialogFooter className="p-3 md:p-6 border-t">
-            <Button
-              variant="outline"
+                  <Button
+                    variant="outline"
               onClick={() => setIsEventDetailsOpen(false)}
               className="w-full md:w-auto"
-            >
+                  >
               Close
-            </Button>
+                  </Button>
           </DialogFooter>
         </DialogContent>
       </Dialog>
@@ -8401,7 +8357,7 @@
             <div className="mt-6 space-y-4">
               {/* Edit Instance Option */}
               <div className="border rounded-lg p-4 hover:bg-gray-50 cursor-pointer" 
-                   onClick={() => {
+                    onClick={() => {
                      setEditingEvent(eventToEdit);
                      setIsEditEventOpen(true);
                      setShowEditChoiceDialog(false);
@@ -8422,7 +8378,7 @@
 
               {/* Edit Master Event Option */}
               <div className="border rounded-lg p-4 hover:bg-gray-50 cursor-pointer" 
-                   onClick={() => {
+                    onClick={() => {
                      setEditingEvent(masterEventToEdit);
                      setIsEditEventOpen(true);
                      setShowEditChoiceDialog(false);
@@ -8443,9 +8399,9 @@
             </div>
 
             <DialogFooter className="mt-6">
-              <Button 
+                  <Button
                 variant="outline" 
-                onClick={() => {
+                    onClick={() => {
                   setShowEditChoiceDialog(false);
                   setEventToEdit(null);
                   setMasterEventToEdit(null);
@@ -8453,7 +8409,7 @@
                 className="flex-1"
               >
                 Cancel
-              </Button>
+                  </Button>
             </DialogFooter>
           </DialogContent>
         </Dialog>
